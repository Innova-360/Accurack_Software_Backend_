--- conflicted
+++ resolved
@@ -289,61 +289,8 @@
       throw new BadRequestException('Failed to validate user record');
     }
   }
-<<<<<<< HEAD
-
-
-  async updateStore(user: any, storeId: string, dto: UpdateStoreDto) {
-    if (user.role !== Role.super_admin && user.role !== Role.admin) {
-      throw new ForbiddenException('Only admins can update stores');
-    }
-
-    try {
-      const prisma = await this.tenantContext.getPrismaClient();
-
-      const existingStore = await prisma.stores.findFirst({
-        where: {
-          id: storeId,
-          ...(user.role === Role.super_admin ? {} : { clientId: user.clientId }),
-        },
-      });
-
-      if (!existingStore) {
-        throw new NotFoundException('Store not found or access denied');
-      }
-
-      const result = await prisma.$transaction(async (prisma) => {
-        const store = await prisma.stores.update({
-          where: { id: storeId },
-          data: {
-            name: dto.name,
-            email: dto.email,
-            address: dto.address,
-            phone: dto.phone,
-            logoUrl: dto.logoUrl,
-          },
-          select: {
-            id: true,
-            name: true,
-            email: true,
-            address: true,
-            phone: true,
-            logoUrl: true,
-            clientId: true,
-            status: true,
-            createdAt: true,
-          },
-        });
-
-        const settings = await prisma.storeSettings.update({
-          where: { storeId: storeId },
-          data: {
-            currency: dto.currency,
-            timezone: dto.timezone,
-          },
-          select: {
-            id: true,
-            storeId: true,
-=======
+  
+  
   async searchStores(user: any, query: string) {
     const prisma = await this.tenantContext.getPrismaClient();
     if (!query || query.trim() === '') {
@@ -389,69 +336,124 @@
         createdAt: true,
         settings: {
           select: {
->>>>>>> e3db72bd
+
             currency: true,
             timezone: true,
             taxRate: true,
-            taxMode: true,
-<<<<<<< HEAD
-            lowStockAlert: true,
-            enableNotifications: true,
-          },
-        });
-
-        return { store, settings };
-      });
-
-      return { store: result.store, settings: result.settings };
-    } catch (error) {
-      console.error('Update store error:', error);
-      throw error instanceof NotFoundException || error instanceof ForbiddenException
-        ? error
-        : new BadRequestException('Failed to update store: ' + error.message);
-    }
-  }
-
-  async deleteStore(user: any, storeId: string) {
-    if (user.role !== Role.super_admin && user.role !== Role.admin) {
-      throw new ForbiddenException('Only admins can delete stores');
-    }
-
-    try {
-      const prisma = await this.tenantContext.getPrismaClient();
-
-      const existingStore = await prisma.stores.findFirst({
-        where: {
-          id: storeId,
-          ...(user.role === Role.super_admin ? {} : { clientId: user.clientId }),
-        },
-      });
-
-      if (!existingStore) {
-        throw new NotFoundException('Store not found or access denied');
-      }
-
-      await prisma.$transaction(async (prisma) => {
-        await prisma.userStoreMap.deleteMany({ where: { storeId } });
-        await prisma.storeSettings.deleteMany({ where: { storeId } });
-        await prisma.stores.delete({ where: { id: storeId } });
-      });
-
-      return { message: 'Store deleted successfully' };
-    } catch (error) {
-      console.error('Delete store error:', error);
-      throw error instanceof NotFoundException || error instanceof ForbiddenException
-        ? error
-        : new BadRequestException('Failed to delete store: ' + error.message);
-    }
-=======
-          },
+            taxMode: true,  
+   },
         },
       },
       orderBy: {
         createdAt: 'desc',
       },
     });
->>>>>>> e3db72bd
+
+
+
+  async updateStore(user: any, storeId: string, dto: UpdateStoreDto) {
+    if (user.role !== Role.super_admin && user.role !== Role.admin) {
+      throw new ForbiddenException('Only admins can update stores');
+    }
+
+    try {
+      const prisma = await this.tenantContext.getPrismaClient();
+
+      const existingStore = await prisma.stores.findFirst({
+        where: {
+          id: storeId,
+          ...(user.role === Role.super_admin ? {} : { clientId: user.clientId }),
+        },
+      });
+
+      if (!existingStore) {
+        throw new NotFoundException('Store not found or access denied');
+      }
+
+      const result = await prisma.$transaction(async (prisma) => {
+        const store = await prisma.stores.update({
+          where: { id: storeId },
+          data: {
+            name: dto.name,
+            email: dto.email,
+            address: dto.address,
+            phone: dto.phone,
+            logoUrl: dto.logoUrl,
+          },
+          select: {
+            id: true,
+            name: true,
+            email: true,
+            address: true,
+            phone: true,
+            logoUrl: true,
+            clientId: true,
+            status: true,
+            createdAt: true,
+          },
+        });
+
+        const settings = await prisma.storeSettings.update({
+          where: { storeId: storeId },
+          data: {
+            currency: dto.currency,
+            timezone: dto.timezone,
+          },
+          select: {
+            id: true,
+            storeId: true,
+            currency: true,
+            timezone: true,
+            taxRate: true,
+            taxMode: true,
+            lowStockAlert: true,
+            enableNotifications: true,
+          },
+        });
+
+        return { store, settings };
+      });
+
+      return { store: result.store, settings: result.settings };
+    } catch (error) {
+      console.error('Update store error:', error);
+      throw error instanceof NotFoundException || error instanceof ForbiddenException
+        ? error
+        : new BadRequestException('Failed to update store: ' + error.message);
+    }
+  }
+
+  async deleteStore(user: any, storeId: string) {
+    if (user.role !== Role.super_admin && user.role !== Role.admin) {
+      throw new ForbiddenException('Only admins can delete stores');
+    }
+
+    try {
+      const prisma = await this.tenantContext.getPrismaClient();
+
+      const existingStore = await prisma.stores.findFirst({
+        where: {
+          id: storeId,
+          ...(user.role === Role.super_admin ? {} : { clientId: user.clientId }),
+        },
+      });
+
+      if (!existingStore) {
+        throw new NotFoundException('Store not found or access denied');
+      }
+
+      await prisma.$transaction(async (prisma) => {
+        await prisma.userStoreMap.deleteMany({ where: { storeId } });
+        await prisma.storeSettings.deleteMany({ where: { storeId } });
+        await prisma.stores.delete({ where: { id: storeId } });
+      });
+
+      return { message: 'Store deleted successfully' };
+    } catch (error) {
+      console.error('Delete store error:', error);
+      throw error instanceof NotFoundException || error instanceof ForbiddenException
+        ? error
+        : new BadRequestException('Failed to delete store: ' + error.message);
+    }
   }
 }