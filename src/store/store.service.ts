--- conflicted
+++ resolved
@@ -179,23 +179,12 @@
         throw new BadRequestException('Store not found or access denied');
       }
 
-<<<<<<< HEAD
-            return {
-                message: "Stores retrieved successfully",
-                stores,
-            };
-        } catch (error) {
-            console.error('Get stores error:', error);
-            throw new BadRequestException('Failed to retrieve stores: ' + error.message);
-        }
-=======
       return store;
     } catch (error) {
       console.error('Get store by ID error:', error);
       throw new BadRequestException(
         'Failed to retrieve store: ' + error.message,
       );
->>>>>>> c980bf56
     }
   }
 }