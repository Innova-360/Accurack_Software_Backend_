--- conflicted
+++ resolved
@@ -1,27 +1,24 @@
-import { Module } from '@nestjs/common';
-import { AuthModule } from './auth/auth.module';
-import { PrismaClientModule } from './prisma-client/prisma-client.module';
-import { JwtModule } from '@nestjs/jwt';
-import { StoreModule } from './store/store.module';
-<<<<<<< HEAD
-import { CommonModule } from './common/common.module';
-=======
-import { InventoryModule } from './inventory/inventory.module';
-import { SupplierModule } from './supplier/supplier.module';
->>>>>>> 3c1e3b2d
-
-@Module({
-  imports: [
-    CommonModule, // Global module for response handling
-    AuthModule,
-    PrismaClientModule,
-    StoreModule,
-    InventoryModule,
-    SupplierModule,
-    JwtModule.register({
-      secret: process.env.JWT_SECRET,
-      signOptions: { expiresIn: '15m' },
-    }),
-  ],
-})
-export class AppModule {}
+import { Module } from '@nestjs/common';
+import { AuthModule } from './auth/auth.module';
+import { PrismaClientModule } from './prisma-client/prisma-client.module';
+import { JwtModule } from '@nestjs/jwt';
+import { StoreModule } from './store/store.module';
+import { CommonModule } from './common/common.module';
+import { InventoryModule } from './inventory/inventory.module';
+import { SupplierModule } from './supplier/supplier.module';
+
+@Module({
+  imports: [
+    CommonModule, // Global module for response handling
+    AuthModule,
+    PrismaClientModule,
+    StoreModule,
+    InventoryModule,
+    SupplierModule,
+    JwtModule.register({
+      secret: process.env.JWT_SECRET,
+      signOptions: { expiresIn: '15m' },
+    }),
+  ],
+})
+export class AppModule {}