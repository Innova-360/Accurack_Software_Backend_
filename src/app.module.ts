import { Module } from '@nestjs/common';
import { AuthModule } from './auth/auth.module';
import { PrismaClientModule } from './prisma-client/prisma-client.module';
import { JwtModule } from '@nestjs/jwt';
import { StoreModule } from './store/store.module';

@Module({
  imports: [
    AuthModule,
<<<<<<< HEAD
    PrismaClientModule,
=======
    StoreModule,
>>>>>>> 2665a8e4
    JwtModule.register({
      secret: process.env.JWT_SECRET,
      signOptions: { expiresIn: '15m' },
    }),
  ],
})
export class AppModule {}
<|MERGE_RESOLUTION|>--- conflicted
+++ resolved
@@ -1,21 +1,18 @@
-import { Module } from '@nestjs/common';
-import { AuthModule } from './auth/auth.module';
-import { PrismaClientModule } from './prisma-client/prisma-client.module';
-import { JwtModule } from '@nestjs/jwt';
-import { StoreModule } from './store/store.module';
-
-@Module({
-  imports: [
-    AuthModule,
-<<<<<<< HEAD
-    PrismaClientModule,
-=======
-    StoreModule,
->>>>>>> 2665a8e4
-    JwtModule.register({
-      secret: process.env.JWT_SECRET,
-      signOptions: { expiresIn: '15m' },
-    }),
-  ],
-})
-export class AppModule {}
+import { Module } from '@nestjs/common';
+import { AuthModule } from './auth/auth.module';
+import { PrismaClientModule } from './prisma-client/prisma-client.module';
+import { JwtModule } from '@nestjs/jwt';
+import { StoreModule } from './store/store.module';
+
+@Module({
+  imports: [
+    AuthModule,
+    PrismaClientModule,
+    StoreModule,
+    JwtModule.register({
+      secret: process.env.JWT_SECRET,
+      signOptions: { expiresIn: '15m' },
+    }),
+  ],
+})
+export class AppModule {}