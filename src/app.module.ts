--- conflicted
+++ resolved
@@ -1,40 +1,38 @@
-import { Module } from '@nestjs/common';
-import { APP_INTERCEPTOR } from '@nestjs/core';
-import { AuthModule } from './auth/auth.module';
-import { PrismaClientModule } from './prisma-client/prisma-client.module';
-import { StoreModule } from './store/store.module';
-import { CommonModule } from './common/common.module';
-import { SupplierModule } from './supplier/supplier.module';
-import { PermissionsModule } from './permissions/permissions.module';
-import { ProductModule } from './product/product.module';
-import { TenantModule } from './tenant/tenant.module';
-import { DatabaseModule } from './database/database.module';
-import { EmployeeModule } from './employee/employee.module';
-import { TenantContextInterceptor } from './tenant/tenant-context.interceptor';
-import { SaleModule } from './sale/sale-adjustments.module';
-
-@Module({
-  imports: [
-    CommonModule,
-    AuthModule,
-    PrismaClientModule,
-    StoreModule,
-    ProductModule,
-    SupplierModule,
-    PermissionsModule,
-    TenantModule,
-    DatabaseModule,
-<<<<<<< HEAD
-    SaleModule
-=======
-    EmployeeModule,
->>>>>>> 2f4c9076
-  ],
-  providers: [
-    {
-      provide: APP_INTERCEPTOR,
-      useClass: TenantContextInterceptor,
-    },
-  ],
-})
-export class AppModule {}
+import { Module } from '@nestjs/common';
+import { APP_INTERCEPTOR } from '@nestjs/core';
+import { AuthModule } from './auth/auth.module';
+import { PrismaClientModule } from './prisma-client/prisma-client.module';
+import { StoreModule } from './store/store.module';
+import { CommonModule } from './common/common.module';
+import { SupplierModule } from './supplier/supplier.module';
+import { PermissionsModule } from './permissions/permissions.module';
+import { ProductModule } from './product/product.module';
+import { TenantModule } from './tenant/tenant.module';
+import { DatabaseModule } from './database/database.module';
+import { EmployeeModule } from './employee/employee.module';
+import { TenantContextInterceptor } from './tenant/tenant-context.interceptor';
+import { SaleModule } from './sale/sale-adjustments.module';
+
+@Module({
+  imports: [
+    CommonModule,
+    AuthModule,
+    PrismaClientModule,
+    StoreModule,
+    ProductModule,
+    SupplierModule,
+    PermissionsModule,
+    TenantModule,
+    DatabaseModule,
+    SaleModule,
+    EmployeeModule,
+
+  ],
+  providers: [
+    {
+      provide: APP_INTERCEPTOR,
+      useClass: TenantContextInterceptor,
+    },
+  ],
+})
+export class AppModule {}