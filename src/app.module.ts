import { Module } from '@nestjs/common';
import { APP_INTERCEPTOR } from '@nestjs/core';
import { AuthModule } from './auth/auth.module';
import { PrismaClientModule } from './prisma-client/prisma-client.module';
import { StoreModule } from './store/store.module';
import { CommonModule } from './common/common.module';
import { SupplierModule } from './supplier/supplier.module';
import { PermissionsModule } from './permissions/permissions.module';
import { ProductModule } from './product/product.module';
import { TenantModule } from './tenant/tenant.module';
import { DatabaseModule } from './database/database.module';
import { EmployeeModule } from './employee/employee.module';
import { TenantContextInterceptor } from './tenant/tenant-context.interceptor';
import { SaleModule } from './sale/sale.module';
import { TaxModule } from './tax/tax.module';
<<<<<<< HEAD
import { InvoiceModule } from './invoice/invoice.module';
=======
import { HealthController } from './health/health.controller';
>>>>>>> 7a6f08a8

@Module({
  imports: [
    CommonModule,
    AuthModule,
    PrismaClientModule,
    StoreModule,
    ProductModule,
    SupplierModule,
    PermissionsModule,
    TenantModule,
    DatabaseModule,
    SaleModule,
    InvoiceModule,
    EmployeeModule,
    TaxModule
  ],
  providers: [
    {
      provide: APP_INTERCEPTOR,
      useClass: TenantContextInterceptor,
    },
  ],
  controllers: [HealthController],
})
export class AppModule {}
<|MERGE_RESOLUTION|>--- conflicted
+++ resolved
@@ -1,46 +1,44 @@
-import { Module } from '@nestjs/common';
-import { APP_INTERCEPTOR } from '@nestjs/core';
-import { AuthModule } from './auth/auth.module';
-import { PrismaClientModule } from './prisma-client/prisma-client.module';
-import { StoreModule } from './store/store.module';
-import { CommonModule } from './common/common.module';
-import { SupplierModule } from './supplier/supplier.module';
-import { PermissionsModule } from './permissions/permissions.module';
-import { ProductModule } from './product/product.module';
-import { TenantModule } from './tenant/tenant.module';
-import { DatabaseModule } from './database/database.module';
-import { EmployeeModule } from './employee/employee.module';
-import { TenantContextInterceptor } from './tenant/tenant-context.interceptor';
-import { SaleModule } from './sale/sale.module';
-import { TaxModule } from './tax/tax.module';
-<<<<<<< HEAD
-import { InvoiceModule } from './invoice/invoice.module';
-=======
-import { HealthController } from './health/health.controller';
->>>>>>> 7a6f08a8
-
-@Module({
-  imports: [
-    CommonModule,
-    AuthModule,
-    PrismaClientModule,
-    StoreModule,
-    ProductModule,
-    SupplierModule,
-    PermissionsModule,
-    TenantModule,
-    DatabaseModule,
-    SaleModule,
-    InvoiceModule,
-    EmployeeModule,
-    TaxModule
-  ],
-  providers: [
-    {
-      provide: APP_INTERCEPTOR,
-      useClass: TenantContextInterceptor,
-    },
-  ],
-  controllers: [HealthController],
-})
-export class AppModule {}
+import { Module } from '@nestjs/common';
+import { APP_INTERCEPTOR } from '@nestjs/core';
+import { AuthModule } from './auth/auth.module';
+import { PrismaClientModule } from './prisma-client/prisma-client.module';
+import { StoreModule } from './store/store.module';
+import { CommonModule } from './common/common.module';
+import { SupplierModule } from './supplier/supplier.module';
+import { PermissionsModule } from './permissions/permissions.module';
+import { ProductModule } from './product/product.module';
+import { TenantModule } from './tenant/tenant.module';
+import { DatabaseModule } from './database/database.module';
+import { EmployeeModule } from './employee/employee.module';
+import { TenantContextInterceptor } from './tenant/tenant-context.interceptor';
+import { SaleModule } from './sale/sale.module';
+import { TaxModule } from './tax/tax.module';
+import { InvoiceModule } from './invoice/invoice.module';
+import { HealthController } from './health/health.controller';
+
+
+@Module({
+  imports: [
+    CommonModule,
+    AuthModule,
+    PrismaClientModule,
+    StoreModule,
+    ProductModule,
+    SupplierModule,
+    PermissionsModule,
+    TenantModule,
+    DatabaseModule,
+    SaleModule,
+    InvoiceModule,
+    EmployeeModule,
+    TaxModule
+  ],
+  providers: [
+    {
+      provide: APP_INTERCEPTOR,
+      useClass: TenantContextInterceptor,
+    },
+  ],
+  controllers: [HealthController],
+})
+export class AppModule {}