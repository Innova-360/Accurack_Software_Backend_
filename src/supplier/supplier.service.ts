import {
  Injectable,
  BadRequestException,
  NotFoundException,
  ForbiddenException,
} from '@nestjs/common';
import { PrismaClientService } from 'src/prisma-client/prisma-client.service';
import { TenantContextService } from '../tenant/tenant-context.service';
import { CreateSupplierDto, UpdateSupplierDto } from './dto/dto.supplier';
import { Role, Status } from '@prisma/client';

@Injectable()
export class SupplierService {
  constructor(
    private readonly prisma: PrismaClientService, // Keep for fallback/master DB operations
    private readonly tenantContext: TenantContextService, // Add tenant context
  ) {}

<<<<<<< HEAD
=======
  // ...existing code...

  async searchSuppliers(user: any, query: string, storeId?: string) {
    const prisma = await this.tenantContext.getPrismaClient();
    let whereClause: any = {
      status: Status.active,
      OR: [
        { name: { contains: query, mode: 'insensitive' } },
        { email: { contains: query, mode: 'insensitive' } },
        { phone: { contains: query, mode: 'insensitive' } },
        { address: { contains: query, mode: 'insensitive' } },
      ],
    };
    if (user.role === Role.super_admin) {
      if (storeId) {
        whereClause.storeId = storeId;
      }
    } else {
      const accessibleStoreIds =
        user.stores?.map((store) => store.storeId) || [];
      if (storeId) {
        if (!accessibleStoreIds.includes(storeId)) {
          throw new ForbiddenException('No access to this store');
        }
        whereClause.storeId = storeId;
      } else {
        whereClause.storeId = { in: accessibleStoreIds };
      }
    }
    return prisma.suppliers.findMany({
      where: whereClause,
      select: {
        id: true,
        name: true,
        email: true,
        phone: true,
        address: true,
        storeId: true,
        status: true,
        createdAt: true,
        updatedAt: true,
        store: {
          select: {
            id: true,
            name: true,
          },
        },
      },
      orderBy: {
        createdAt: 'desc',
      },
    });
  }

>>>>>>> 53bd3567
  async createSupplier(user: any, createSupplierDto: CreateSupplierDto) {
    // Check permissions - only super_admin, admin, and manager can create suppliers
    if (![Role.super_admin, Role.admin, Role.manager].includes(user.role)) {
      throw new ForbiddenException(
        'Only admins and managers can create suppliers',
      );
    }

    // Validate store access
    await this.validateStoreAccess(user, createSupplierDto.storeId);

    try {
      // Get the tenant-specific Prisma client
      const prisma = await this.tenantContext.getPrismaClient();

      const supplier = await prisma.suppliers.create({
        data: {
          name: createSupplierDto.name,
          email: createSupplierDto.email,
          phone: createSupplierDto.phone,
          address: createSupplierDto.address,
          storeId: createSupplierDto.storeId,
          status: Status.active,
        },
        select: {
          id: true,
          name: true,
          email: true,
          phone: true,
          address: true,
          storeId: true,
          status: true,
          createdAt: true,
          updatedAt: true,
          store: {
            select: {
              id: true,
              name: true,
            },
          },
        },
      });

      return {
        message: 'Supplier created successfully',
        data: supplier,
      };
    } catch (error) {
      console.error('Create supplier error:', error);

      // Handle specific Prisma errors
      if (error.code === 'P2003') {
        // Foreign key constraint violation
        if (error.meta?.field_name === 'storeId') {
          throw new BadRequestException(
            'Invalid store ID provided - store does not exist',
          );
        }
        throw new BadRequestException('Foreign key constraint violation');
      }
      if (error.code === 'P2002') {
        // Unique constraint violation
        const field = error.meta?.target?.[0] || 'field';
        throw new BadRequestException(
          `Supplier with this ${field} already exists`,
        );
      }

      throw new BadRequestException(
        'Failed to create supplier: ' + (error.message || 'Unknown error'),
      );
    }
  }

  async getSuppliers(
    user: any,
    storeId?: string,
    page: number = 1,
    limit: number = 10,
  ) {
    try {
      // Get the tenant-specific Prisma client
      const prisma = await this.tenantContext.getPrismaClient();

      // Build where clause based on user role and store access
      let whereClause: any = {
        status: Status.active,
      };

      // if (user.role === Role.super_admin) {
      //   // Super admin can see all suppliers
      //   if (storeId) {
      //     whereClause.storeId = storeId;
      //   }
      // } else {
      //   // Other users can only see suppliers from their accessible stores
      //   const accessibleStoreIds =
      //     user.stores?.map((store) => store.storeId) || [];
      //   if (storeId) {
      //     // Check if user has access to the specific store
      //     if (!accessibleStoreIds.includes(storeId)) {
      //       throw new ForbiddenException('No access to this store');
      //     }
      //     whereClause.storeId = storeId;
      //   } else {
      //     whereClause.storeId = { in: accessibleStoreIds };
      //   }
      // }

      const skip = (page - 1) * limit;

      const [suppliers, total] = await Promise.all([
        prisma.suppliers.findMany({
          select: {
            id: true,
            name: true,
            email: true,
            phone: true,
            address: true,
            storeId: true,
            status: true,
            createdAt: true,
            updatedAt: true,
            store: {
              select: {
                id: true,
                name: true,
              },
            },
            productSuppliers: {
              where: {
                productId: { not: undefined },
              },
              include: {
                product: true,
              },
            },
          },
          orderBy: {
            createdAt: 'desc',
          },
          skip,
          take: limit,
        }),
        prisma.suppliers.count({
          where: whereClause,
        }),
      ]);

      suppliers.forEach((supplier) => {
        supplier.productSuppliers = supplier.productSuppliers.filter(
          (ps) => ps.product !== null,
        );
      });

      const totalPages = Math.ceil(total / limit);

      return {
        message: 'Suppliers retrieved successfully',
        data: {
          suppliers,
          pagination: {
            page,
            limit,
            total,
            totalPages,
          },
        },
      };
    } catch (error) {
      if (error instanceof ForbiddenException) throw error;
      console.error('Get suppliers error:', error);
      throw new BadRequestException(
        'Failed to retrieve suppliers: ' + error.message,
      );
    }
  }

  async getSupplierById(user: any, supplierId: string) {
    try {
      // Get the tenant-specific Prisma client
      const prisma = await this.tenantContext.getPrismaClient();

      let whereClause: any = {
        id: supplierId,
        status: Status.active,
      };

      // Add store access check for non-super-admin users
      if (user.role !== Role.super_admin) {
        const accessibleStoreIds =
          user.stores?.map((store) => store.storeId) || [];
        whereClause.storeId = { in: accessibleStoreIds };
      }

      const supplier = await prisma.suppliers.findFirst({
        // where: whereClause,
        select: {
          id: true,
          name: true,
          email: true,
          phone: true,
          address: true,
          storeId: true,
          status: true,
          createdAt: true,
          updatedAt: true,
          store: {
            select: {
              id: true,
              name: true,
            },
          },
          productSuppliers: {
            where: {
              productId: { not: undefined },
            },
            include: {
              product: true,
            },
          },
        },
      });

      if (!supplier) {
        throw new NotFoundException('Supplier not found');
      }

      supplier.productSuppliers = supplier.productSuppliers.filter(
        (ps) => ps.product !== null,
      );

      return {
        message: 'Supplier retrieved successfully',
        data: supplier,
      };
    } catch (error) {
      if (error instanceof NotFoundException) throw error;
      console.error('Get supplier error:', error);
      throw new BadRequestException(
        'Failed to retrieve supplier: ' + error.message,
      );
    }
  }

  async getSupplierBySupplierId(user: any, supplierId: string) {
    try {
      // Get the tenant-specific Prisma client
      const prisma = await this.tenantContext.getPrismaClient();

      let whereClause: any = {
        id: supplierId, // Use 'id' instead of 'supplier_id' since that field doesn't exist
        status: Status.active,
      };

      // Add store access check for non-super-admin users
      if (user.role !== Role.super_admin) {
        const accessibleStoreIds =
          user.stores?.map((store) => store.storeId) || [];
        whereClause.storeId = { in: accessibleStoreIds };
      }

      const supplier = await prisma.suppliers.findFirst({
        where: whereClause,
        select: {
          id: true,
          name: true,
          email: true,
          phone: true,
          address: true,
          storeId: true,
          status: true,
          createdAt: true,
          updatedAt: true,
          store: {
            select: {
              id: true,
              name: true,
            },
          },
        },
      });

      if (!supplier) {
        throw new NotFoundException('Supplier not found');
      }

      return {
        message: 'Supplier retrieved successfully',
        data: supplier,
      };
    } catch (error) {
      if (error instanceof NotFoundException) throw error;
      console.error('Get supplier by supplier_id error:', error);
      throw new BadRequestException(
        'Failed to retrieve supplier: ' + error.message,
      );
    }
  }

  async updateSupplier(
    user: any,
    supplierId: string,
    updateSupplierDto: UpdateSupplierDto,
  ) {
    // Check permissions
    // if (![Role.super_admin, Role.admin, Role.manager].includes(user.role)) {
    //   throw new ForbiddenException(
    //     'Only admins and managers can update suppliers',
    //   );
    // }

    try {
      // Get the tenant-specific Prisma client
      const prisma = await this.tenantContext.getPrismaClient();

      // First, check if supplier exists and user has access
      const whereClause: any = {
        id: supplierId,
        status: Status.active,
      };

      // if (user.role !== Role.super_admin) {
      //     const accessibleStoreIds = user.stores?.map(store => store.storeId) || [];
      //     whereClause.storeId = { in: accessibleStoreIds };
      // }

      const existingSupplier = await prisma.suppliers.findFirst({
        where: whereClause,
      });

      if (!existingSupplier) {
        throw new NotFoundException('Supplier not found');
      }

      // If storeId is being updated, validate the new store
      if (
        updateSupplierDto.storeId &&
        updateSupplierDto.storeId !== existingSupplier.storeId
      ) {
        await this.validateStoreAccess(user, updateSupplierDto.storeId);
      }

      const updatedSupplier = await prisma.suppliers.update({
        where: { id: supplierId },
        data: {
          ...(updateSupplierDto.name && { name: updateSupplierDto.name }),
          ...(updateSupplierDto.email !== undefined && {
            email: updateSupplierDto.email,
          }),
          ...(updateSupplierDto.phone && { phone: updateSupplierDto.phone }),
          ...(updateSupplierDto.address !== undefined && {
            address: updateSupplierDto.address,
          }),
          ...(updateSupplierDto.storeId && {
            storeId: updateSupplierDto.storeId,
          }),
        },
        select: {
          id: true,
          name: true,
          email: true,
          phone: true,
          address: true,
          storeId: true,
          status: true,
          createdAt: true,
          updatedAt: true,
          store: {
            select: {
              id: true,
              name: true,
            },
          },
        },
      });

      return {
        message: 'Supplier updated successfully',
        data: updatedSupplier,
      };
    } catch (error) {
      if (
        error instanceof NotFoundException ||
        error instanceof ForbiddenException ||
        error instanceof BadRequestException
      )
        throw error;

      console.error('Update supplier error:', error);

      // Handle specific Prisma errors
      if (error.code === 'P2003') {
        // Foreign key constraint violation
        if (error.meta?.field_name === 'storeId') {
          throw new BadRequestException(
            'Invalid store ID provided - store does not exist',
          );
        }
        throw new BadRequestException('Foreign key constraint violation');
      }
      if (error.code === 'P2002') {
        // Unique constraint violation
        const field = error.meta?.target?.[0] || 'field';
        throw new BadRequestException(
          `Supplier with this ${field} already exists`,
        );
      }

      throw new BadRequestException(
        'Failed to update supplier: ' + (error.message || 'Unknown error'),
      );
    }
  }

  async deleteSupplier(user: any, supplierId: string) {
    // Check permissions - only super_admin and admin can delete suppliers
    if (![Role.super_admin, Role.admin].includes(user.role)) {
      throw new ForbiddenException('Only admins can delete suppliers');
    }

    try {
      // Get the tenant-specific Prisma client
      const prisma = await this.tenantContext.getPrismaClient();

      // First, check if supplier exists and user has access
      let whereClause: any = {
        id: supplierId,
        status: Status.active,
      };

      if (user.role !== Role.super_admin) {
        const accessibleStoreIds =
          user.stores?.map((store) => store.storeId) || [];
        whereClause.storeId = { in: accessibleStoreIds };
      }

      const existingSupplier = await prisma.suppliers.findFirst({
        where: whereClause,
      });

      if (!existingSupplier) {
        throw new NotFoundException('Supplier not found');
      }

      // Soft delete by updating status to inactive
      await prisma.suppliers.update({
        where: { id: supplierId },
        data: {
          status: Status.inactive,
        },
      });

      return {
        message: 'Supplier deleted successfully',
        data: {
          id: supplierId,
          deleted: true,
        },
      };
    } catch (error) {
      if (
        error instanceof NotFoundException ||
        error instanceof ForbiddenException
      )
        throw error;
      console.error('Delete supplier error:', error);
      throw new BadRequestException(
        'Failed to delete supplier: ' + (error.message || 'Unknown error'),
      );
    }
  }

<<<<<<< HEAD
  async getSupplierProducts(user: any, supplierId: string) {
    // Get tenant-specific Prisma client
    const prisma = await this.tenantContext.getPrismaClient();

    let whereClause: any = {
      id: supplierId,
      status: Status.active,
    };

    // Store access for non-super-admin
    // if (user.role !== Role.super_admin) {
    //   const accessibleStoreIds =
    //     user.stores?.map((store) => store.storeId) || [];
    //   whereClause.storeId = { in: accessibleStoreIds };
    // }

    const supplier = await prisma.suppliers.findFirst({
      // where: whereClause,
      select: {
        id: true,
        name: true,
        storeId: true,
        productSuppliers: {
          where: {
            productId: { not: undefined },
          },
          include: {
            product: true,
          },
        },
      },
    });

    if (!supplier) {
      throw new NotFoundException('Supplier not found');
    }

    const products = supplier.productSuppliers
      .filter((ps) => ps.product !== null)
      .map((ps) => ps.product);

    return {
      message: 'Products retrieved successfully',
      data: products,
    };
  }

=======
>>>>>>> 53bd3567
  private async validateStoreAccess(user: any, storeId: string): Promise<any> {
    if (!storeId) {
      throw new BadRequestException('Store ID is required');
    }

    // Get the tenant-specific Prisma client
    const prisma = await this.tenantContext.getPrismaClient();

    // Check if store exists
    const store = await prisma.stores.findUnique({
      where: { id: storeId },
      select: { id: true, name: true, clientId: true, status: true },
    });

    if (!store) {
      throw new NotFoundException(`Store with ID '${storeId}' not found`);
    }

    if (store.status !== Status.active) {
      throw new BadRequestException('Store is not active');
    }

    // Check user access to store (only for non-super-admin users)
    if (user.role !== Role.super_admin) {
      const storeAccess = user.stores?.find((s) => s.storeId === storeId);
      if (!storeAccess) {
        throw new ForbiddenException('You do not have access to this store');
      }
    }

    return store;
  }
}<|MERGE_RESOLUTION|>--- conflicted
+++ resolved
@@ -16,63 +16,6 @@
     private readonly tenantContext: TenantContextService, // Add tenant context
   ) {}
 
-<<<<<<< HEAD
-=======
-  // ...existing code...
-
-  async searchSuppliers(user: any, query: string, storeId?: string) {
-    const prisma = await this.tenantContext.getPrismaClient();
-    let whereClause: any = {
-      status: Status.active,
-      OR: [
-        { name: { contains: query, mode: 'insensitive' } },
-        { email: { contains: query, mode: 'insensitive' } },
-        { phone: { contains: query, mode: 'insensitive' } },
-        { address: { contains: query, mode: 'insensitive' } },
-      ],
-    };
-    if (user.role === Role.super_admin) {
-      if (storeId) {
-        whereClause.storeId = storeId;
-      }
-    } else {
-      const accessibleStoreIds =
-        user.stores?.map((store) => store.storeId) || [];
-      if (storeId) {
-        if (!accessibleStoreIds.includes(storeId)) {
-          throw new ForbiddenException('No access to this store');
-        }
-        whereClause.storeId = storeId;
-      } else {
-        whereClause.storeId = { in: accessibleStoreIds };
-      }
-    }
-    return prisma.suppliers.findMany({
-      where: whereClause,
-      select: {
-        id: true,
-        name: true,
-        email: true,
-        phone: true,
-        address: true,
-        storeId: true,
-        status: true,
-        createdAt: true,
-        updatedAt: true,
-        store: {
-          select: {
-            id: true,
-            name: true,
-          },
-        },
-      },
-      orderBy: {
-        createdAt: 'desc',
-      },
-    });
-  }
-
->>>>>>> 53bd3567
   async createSupplier(user: any, createSupplierDto: CreateSupplierDto) {
     // Check permissions - only super_admin, admin, and manager can create suppliers
     if (![Role.super_admin, Role.admin, Role.manager].includes(user.role)) {
@@ -407,6 +350,7 @@
       if (!existingSupplier) {
         throw new NotFoundException('Supplier not found');
       }
+      }
 
       // If storeId is being updated, validate the new store
       if (
@@ -546,7 +490,6 @@
     }
   }
 
-<<<<<<< HEAD
   async getSupplierProducts(user: any, supplierId: string) {
     // Get tenant-specific Prisma client
     const prisma = await this.tenantContext.getPrismaClient();
@@ -594,8 +537,6 @@
     };
   }
 
-=======
->>>>>>> 53bd3567
   private async validateStoreAccess(user: any, storeId: string): Promise<any> {
     if (!storeId) {
       throw new BadRequestException('Store ID is required');
