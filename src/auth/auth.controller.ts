import {
  Controller,
  Get,
  Req,
  Res,
  Post,
  Body,
  Request,
  Query,
} from '@nestjs/common';
import { Response } from 'express';
import { ApiTags } from '@nestjs/swagger';
import { AuthService } from './auth.service';
import {
  SignupSuperAdminDto,
  LoginDto,
  RefreshTokenDto,
  ForgotPasswordDto,
  ResetPasswordDto,
  InviteDto,
  AcceptInviteDto,
} from './dto/auth.dto';
import { JwtService } from '@nestjs/jwt';
import { ResponseService, BaseAuthController, AuthEndpoint } from '../common';

@ApiTags('Authentication')
@Controller('auth')
export class AuthController extends BaseAuthController {
  constructor(
    private authService: AuthService,
    private jwtService: JwtService,
    responseService: ResponseService,
  ) {
    super(responseService);
  }

  // Google OAuth endpoints
  @AuthEndpoint.GoogleAuth()
  @Get('google')
  async googleAuth(@Req() req) {
    // This will redirect to Google
  }

  @AuthEndpoint.GoogleCallback()
  @Get('google/callback')
  async googleAuthRedirect(@Req() req, @Res() res: Response) {
    return this.handleGoogleAuth(res, () =>
      this.authService.googleLogin(req.user),
    );
  }

  @AuthEndpoint.GetMe()
  @Get('me')
  getMe(@Req() req) {
    const userData = this.extractUserData(req.user);
    return this.responseService.success(
      'User information retrieved successfully',
      userData,
      200,
    );
  }

  @AuthEndpoint.Logout()
  @Post('logout')
  async logout(@Res() res: Response) {
    return this.handleLogout(res);
  }

  @AuthEndpoint.SignupSuperAdmin(SignupSuperAdminDto)
  @Post('signup/super-admin')
  async signupSuperAdmin(@Body() dto: SignupSuperAdminDto) {
    return this.handleServiceOperation(
      () => this.authService.signupSuperAdmin(dto),
      'Super admin account created successfully',
      201,
    );
  }

  @AuthEndpoint.VerifyOTP()
  @Post('verify-otp')
  async verifyOTP(@Body() body) {
    return this.handleServiceOperation(
      () => this.authService.verifyOTP(body.email, body.otp),
      'OTP verified successfully',
      200,
    );
  }

  @AuthEndpoint.LoginEndpoint(LoginDto)
  @Post('login')
<<<<<<< HEAD
  async login(@Body() dto: LoginDto, @Res() res: Response) {
    try {
      const result = await this.authService.login(dto);

      res.cookie('accessToken', result.accessToken, {
        httpOnly: true,
        secure: process.env.NODE_ENV === 'production', // Use secure cookies in production
        sameSite: 'lax', // Prevent CSRF attacks 
        maxAge:  15 * 60 * 1000, // 15 mins
      });

      res.cookie('refreshToken', result.refreshToken, {
        httpOnly: true,
        secure: process.env.NODE_ENV === 'production', // Use secure cookies in production
        sameSite: 'lax', // Prevent CSRF attacks
        maxAge:  7 * 24 * 60 * 60 * 1000, // 7 days
      });

      // Return clean response without duplicate tokens
      return res.status(200).json({
        success: true,
        message: 'Login successful',
        data: {
          user: result.user,
          accessToken: result.accessToken, // Only include if frontend needs it
          refreshToken: result.refreshToken, // Only include if frontend needs it
        },
      });
    } catch (error) {
      throw error;
    }
=======
  async login(@Body() dto: LoginDto, @Res() res) {
    return this.handleCookieAuth(
      res,
      () => this.authService.login(dto),
      'Login successful',
      200,
    );
>>>>>>> c980bf56
  }

  @AuthEndpoint.RefreshToken(RefreshTokenDto)
  @Post('refresh')
  async refreshToken(@Body() dto: RefreshTokenDto) {
    return this.handleServiceOperation(
      () => this.authService.refreshToken(dto),
      'Token refreshed successfully',
      200,
    );
  }

  @AuthEndpoint.ForgotPassword(ForgotPasswordDto)
  @Post('forgot-password')
  async forgotPassword(@Body() dto: ForgotPasswordDto) {
    return this.handleServiceOperation(
      () => this.authService.forgotPassword(dto),
      'Password reset email sent successfully',
      200,
    );
  }

  @AuthEndpoint.ResetPassword(ResetPasswordDto)
  @Post('reset-password')
  async resetPassword(@Body() dto: ResetPasswordDto) {
    return this.handleServiceOperation(
      () => this.authService.resetPassword(dto),
      'Password reset successfully',
      200,
    );
  }

  @AuthEndpoint.InviteUser(InviteDto)
  @Post('invite')
  async invite(@Body() dto: InviteDto, @Request() req) {
    return this.handleServiceOperation(
      () =>
        this.authService.invite(
          dto,
          req.user.id,
          req.user.role,
          req.user.stores,
        ),
      'Invitation sent successfully',
      201,
    );
  }

  @AuthEndpoint.AcceptInvite(AcceptInviteDto)
  @Post('accept-invite')
  async acceptInvite(@Body() dto: AcceptInviteDto) {
    return this.handleServiceOperation(
      () => this.authService.acceptInvite(dto),
      'Invitation accepted successfully',
      200,
    );
  }

  @AuthEndpoint.GetPermissions()
  @Get('permissions')
  async getPermissions(@Request() req, @Query('storeId') storeId: string) {
    return this.handleServiceOperation(
      () => this.authService.getPermissions(req.user.id, storeId),
      'User permissions retrieved successfully',
      200,
    );
  }
}<|MERGE_RESOLUTION|>--- conflicted
+++ resolved
@@ -88,39 +88,6 @@
 
   @AuthEndpoint.LoginEndpoint(LoginDto)
   @Post('login')
-<<<<<<< HEAD
-  async login(@Body() dto: LoginDto, @Res() res: Response) {
-    try {
-      const result = await this.authService.login(dto);
-
-      res.cookie('accessToken', result.accessToken, {
-        httpOnly: true,
-        secure: process.env.NODE_ENV === 'production', // Use secure cookies in production
-        sameSite: 'lax', // Prevent CSRF attacks 
-        maxAge:  15 * 60 * 1000, // 15 mins
-      });
-
-      res.cookie('refreshToken', result.refreshToken, {
-        httpOnly: true,
-        secure: process.env.NODE_ENV === 'production', // Use secure cookies in production
-        sameSite: 'lax', // Prevent CSRF attacks
-        maxAge:  7 * 24 * 60 * 60 * 1000, // 7 days
-      });
-
-      // Return clean response without duplicate tokens
-      return res.status(200).json({
-        success: true,
-        message: 'Login successful',
-        data: {
-          user: result.user,
-          accessToken: result.accessToken, // Only include if frontend needs it
-          refreshToken: result.refreshToken, // Only include if frontend needs it
-        },
-      });
-    } catch (error) {
-      throw error;
-    }
-=======
   async login(@Body() dto: LoginDto, @Res() res) {
     return this.handleCookieAuth(
       res,
@@ -128,7 +95,6 @@
       'Login successful',
       200,
     );
->>>>>>> c980bf56
   }
 
   @AuthEndpoint.RefreshToken(RefreshTokenDto)
