import {
  Injectable,
  UnauthorizedException,
  BadRequestException,
  NotFoundException,
<<<<<<< HEAD
  ForbiddenException,
=======
  InternalServerErrorException,
>>>>>>> 2665a8e4
} from '@nestjs/common';
import { JwtService } from '@nestjs/jwt';
<<<<<<< HEAD
=======
import * as bcrypt from 'bcrypt';
import { MailService } from '../mail/mail.service';
>>>>>>> 2665a8e4
import {
  GoogleProfileDto,
  AuthResponseDto,
  RefreshTokenDto,
  ForgotPasswordDto,
  SignupSuperAdminDto,
  LoginDto,
  ResetPasswordDto,
  InviteDto,
  AcceptInviteDto,
} from './dto/auth.dto';
import { PrismaClientService } from 'src/prisma-client/prisma-client.service';
import { MailerService } from '@nestjs-modules/mailer';
import { Role, Status } from '@prisma/client';
import * as bcrypt from 'bcrypt';
import * as crypto from 'crypto';

@Injectable()
export class AuthService {
  constructor(
    private readonly prisma: PrismaClientService,
    private readonly jwtService: JwtService,
    private readonly mailService: MailService,
  ) {}
  async googleLogin(googleUser: GoogleProfileDto): Promise<AuthResponseDto> {
    const payload = {
      sub: googleUser.id,
      email: googleUser.email,
      name: googleUser.name,
      picture: googleUser.picture,
      provider: 'google',
      role: 'USER', // Default role for Google users
    };

    const token = this.jwtService.sign(payload);

    return {
      access_token: token,
      user: {
        email: googleUser.email,
        name: googleUser.name,
        picture: googleUser.picture,
        provider: 'google',
      },
      message: 'Google authentication successful',
    };
  }

  async validateToken(token: string): Promise<any> {
    try {
      return this.jwtService.verify(token);
    } catch (error) {
      return null;
    }
  }

  private getDatabaseUrl(): string {
    const databaseUrl = process.env.DATABASE_URL;
    if (!databaseUrl) {
      throw new InternalServerErrorException('Database URL is not configured');
    }
    return databaseUrl;
  }

  private generateOtp(): string {
    // In production, use a more secure random number generator
    return Math.floor(100000 + Math.random() * 900000).toString();
  }

  private async validateInput(dto: SignupSuperAdminDto): Promise<void> {
    const { firstName, lastName, email, password } = dto;

    if (!firstName || !lastName || !email || !password) {
      throw new BadRequestException('All fields are required');
    }

    // Validate email format
    const emailRegex = /^[^\s@]+@[^\s@]+\.[^\s@]+$/;
    if (!emailRegex.test(email)) {
      throw new BadRequestException('Invalid email format');
    }

    // Validate password strength
    if (password.length < 8) {
      throw new BadRequestException(
        'Password must be at least 8 characters long',
      );
    }

    if (!/[A-Z]/.test(password) || !/[0-9]/.test(password)) {
      throw new BadRequestException(
        'Password must contain at least one uppercase letter and one number',
      );
    }
  }

  async signupSuperAdmin(dto: SignupSuperAdminDto) {
    try {
      // Validate input
      await this.validateInput(dto);

      const { firstName, lastName, email, password } = dto;

      // Check for existing user
      const existingUser = await this.prisma.users.findUnique({
        where: { email },
        select: { id: true },
      });

      if (existingUser) {
        throw new BadRequestException('Email already exists');
      }

      // Hash password
      const passwordHash = await bcrypt.hash(password, 10);

      // Generate OTP
      const otp = this.generateOtp();
      const otpExpiresAt = new Date(Date.now() + 10 * 60 * 1000); // 10 minutes expiration

      // Create transaction for client and user creation
      const result = await this.prisma.$transaction(async (tx) => {
        // Create client
        const client = await tx.clients.create({
          data: {
            name: `${firstName} ${lastName}'s Organization`,
            email,
            databaseUrl: this.getDatabaseUrl(),
            tier: 'free',
          },
          select: { id: true },
        });

        // Create user with OTP
        const user = await tx.users.create({
          data: {
            firstName,
            lastName,
            email,
            passwordHash,
            role: Role.super_admin,
            clientId: client.id,
            status: Status.active,
            otp,
            otpExpiresAt,
            isOtpUsed: false,
          },
          select: {
            id: true,
            firstName: true,
            lastName: true,
            email: true,
            role: true,
          },
        });

        return { client, user };
      });

      const { client, user } = result;

      if (!client || !user) {
        throw new InternalServerErrorException(
          'Failed to create client or user',
        );
      }

      // Send OTP email
      await this.mailService.sendMail({
        to: email,
        subject: 'Your OTP Code - Accurack',
        html: `<p>Your OTP code is: <strong>${otp}</strong></p>`,
      });

      // Create audit log
      await this.prisma.auditLogs.create({
        data: {
          userId: user.id,
          action: 'user_created',
          resource: 'auth',
          details: {
            role: Role.super_admin,
            email,
            timestamp: new Date().toISOString(),
          },
        },
      });

      return {
        message: 'Super Admin created successfully',
        user: {
          id: user.id,
          firstName: user.firstName,
          lastName: user.lastName,
          email: user.email,
          role: user.role,
        },
      };
    } catch (error) {
      // Handle specific Prisma errors
      if (error.code === 'P2002') {
        throw new BadRequestException('Email already exists');
      }

      // Log error for debugging (in production, use proper logging service)
      console.error('Super admin signup error:', error);

      // Throw appropriate error
      throw error instanceof BadRequestException
        ? error
        : new InternalServerErrorException('Failed to create Super Admin');
    }
  }
  

  private async validateOtpInput(email: string, otp: string): Promise<void> {
    // Validate email
    if (!email) {
      throw new BadRequestException('Email is required');
    }

    const emailRegex = /^[^\s@]+@[^\s@]+\.[^\s@]+$/;
    if (!emailRegex.test(email)) {
      throw new BadRequestException('Invalid email format');
    }

    // Validate OTP
    if (!otp) {
      throw new BadRequestException('OTP is required');
    }

    if (!/^\d{6}$/.test(otp)) {
      throw new BadRequestException('OTP must be a 6-digit number');
    }
  }

  async verifyOTP(email: string, otp: string): Promise<{ message: string }> {
    try {
      // Validate input
      await this.validateOtpInput(email, otp);

      // Find user with OTP
      const user = await this.prisma.users.findFirst({
        where: {
          email,
          otp,
          otpExpiresAt: { gt: new Date() },
          isOtpUsed: false,
        },
        select: {
          id: true,
          otpExpiresAt: true,
        },
      });

      // Verify OTP existence and validity
      if (!user) {
        throw new UnauthorizedException('Invalid or expired OTP');
      }

      // Mark OTP as used
      await this.prisma.users.update({
        where: { id: user.id },
        data: { isOtpUsed: true, otp: null, otpExpiresAt: null },
      });

      // Log OTP verification
      await this.prisma.auditLogs.create({
        data: {
          userId: user.id,
          action: 'otp_verified',
          resource: 'auth',
          details: {
            email,
            timestamp: new Date().toISOString(),
          },
        },
      });

      return { message: 'OTP verified successfully' };
    } catch (error) {
      // Log error for debugging (in production, use proper logging service)
      console.error('OTP verification error:', error);

      // Handle specific errors
      if (
        error instanceof BadRequestException ||
        error instanceof UnauthorizedException
      ) {
        throw error;
      }

      throw new BadRequestException('Failed to verify OTP');
    }
  }


  async login(dto: LoginDto): Promise<{
    accessToken: string;
    refreshToken: string;
    user: {
      id: string;
      firstName: string;
      lastName: string;
      email: string;
      role: Role;
      stores: { storeId: string }[];
    };
  }> {
    const { email, password } = dto;

    const user = await this.prisma.users.findUnique({
      where: { email },
      select: {
        id: true,
        firstName: true,
        lastName: true,
        email: true,
        passwordHash: true,
        role: true,
        status: true,
        clientId: true,
        stores: { select: { storeId: true } },
      },
    });
    if (!user || user.status !== Status.active) {
      throw new UnauthorizedException('Invalid credentials');
    }

    const isPasswordValid = await bcrypt.compare(password, user.passwordHash);
    if (!isPasswordValid) {
      throw new UnauthorizedException('Invalid credentials');
    }    const payload = {
      id: user.id,
      role: user.role,
      email: user.email,
      clientId: user.clientId,
      stores: user.stores,
    };
    
    const accessToken = this.jwtService.sign(payload, {
      expiresIn: process.env.JWT_ACCESS_EXPIRES_IN || '15m',
    });
    const refreshToken = this.jwtService.sign(payload, {
      secret: process.env.JWT_REFRESH_SECRET || process.env.JWT_SECRET,
      expiresIn: process.env.JWT_REFRESH_EXPIRES_IN || '7d',
    });

    await this.prisma.auditLogs.create({
      data: {
        userId: user.id,
        action: 'login',
        resource: 'auth',
        details: { email },
      },
    });

    return {
      accessToken,
      refreshToken,
      user: {
        id: user.id,
        firstName: user.firstName,
        lastName: user.lastName,
        email: user.email,
        role: user.role,
        stores: user.stores,
      },
    };
  }

  async refreshToken(dto: RefreshTokenDto) {
    const { refreshToken } = dto;    try {
      const decoded = this.jwtService.verify(refreshToken, {
        secret: process.env.JWT_REFRESH_SECRET || process.env.JWT_SECRET,
      });

      const user = await this.prisma.users.findUnique({
        where: { id: decoded.id },
        select: {
          id: true,
          role: true,
          email: true,
          clientId: true,
          status: true,
          stores: { select: { storeId: true } },
        },
      });
      if (!user || user.status !== Status.active) {
        throw new UnauthorizedException('Invalid refresh token');
      }

      const payload = {
        id: user.id,
        role: user.role,
        email: user.email,
        clientId: user.clientId,
        stores: user.stores,
      };

      const accessToken = this.jwtService.sign(payload, {
        expiresIn: process.env.JWT_ACCESS_EXPIRES_IN || '15m',
      });

      return { accessToken };
    } catch (error) {
      throw new UnauthorizedException('Invalid refresh token');
    }
  }

  async forgotPassword(dto: ForgotPasswordDto) {
    const { email } = dto;

    const user = await this.prisma.users.findUnique({
      where: { email },
      select: { id: true, firstName: true, email: true },
    });
    if (!user) {
      // Silently return to prevent email enumeration
      return { message: 'If an account exists, a reset link has been sent.' };
    }

    console.log(`Password reset requested for user: ${user.email}`);
    // Invalidate existing tokens
    await this.prisma.passwordResetTokens.updateMany({
      where: { userId: user.id, usedAt: null },
      data: { usedAt: new Date() },
    });

    const token = crypto.randomBytes(32).toString('hex');
    const expiresAt = new Date(Date.now() + 60 * 60 * 1000); // 1 hour

    await this.prisma.passwordResetTokens.create({
      data: {
        token,
        userId: user.id,
        expiresAt,
      },
    });

    const resetLink = `${process.env.APP_URL}/reset-password?token=${token}`;
    console.log(`Reset link: ${resetLink}`);
    try {
      await this.mailService.sendMail({
        to: user.email,
        subject: 'Password Reset Request',
        html: `<p>Hi ${user.firstName},</p>
               <p>You requested a password reset. Click <a href="${resetLink}">here</a> to reset your password. The link expires in 1 hour.</p>
               <p>If you didn't request this, please ignore this email.</p>`,
      });
    } catch (error) {
      await this.prisma.passwordResetTokens.deleteMany({
        where: { token },
      });
      throw new BadRequestException('Failed to send reset email');
    }

    await this.prisma.auditLogs.create({
      data: {
        userId: user.id,
        action: 'password_reset_requested',
        resource: 'auth',
        details: { email },
      },
    });

    return { message: 'If an account exists, a reset link has been sent.' };
  }

  async resetPassword(dto: ResetPasswordDto) {
    const { token, password } = dto;

    const resetToken = await this.prisma.passwordResetTokens.findUnique({
      where: { token },
      select: { id: true, userId: true, expiresAt: true, usedAt: true },
    });
    if (!resetToken) {
      throw new BadRequestException('Invalid or expired reset token');
    }
    if (resetToken.usedAt) {
      throw new BadRequestException('Reset token already used');
    }
    if (new Date() > resetToken.expiresAt) {
      throw new BadRequestException('Reset token expired');
    }

    const user = await this.prisma.users.findUnique({
      where: { id: resetToken.userId },
      select: { id: true, email: true },
    });
    if (!user) {
      throw new NotFoundException('User not found');
    }

    const passwordHash = await bcrypt.hash(password, 10);
    await this.prisma.users.update({
      where: { id: user.id },
      data: { passwordHash },
    });

    await this.prisma.passwordResetTokens.update({
      where: { id: resetToken.id },
      data: { usedAt: new Date() },
    });

    await this.prisma.auditLogs.create({
      data: {
        userId: user.id,
        action: 'password_reset',
        resource: 'auth',
        details: { email: user.email },
      },
    });

    return { message: 'Password reset successfully' };
  }

  async invite(
    dto: InviteDto,
    userId: string,
    userRole: Role,
    userStores: { storeId: string }[],
  ) {
    const { email, storeId, role } = dto;

    if (role === Role.admin && userRole !== Role.super_admin) {
      throw new ForbiddenException('Only Super Admin can invite Admins');
    }

    const store = await this.prisma.stores.findUnique({
      where: { id: storeId },
      select: { id: true, name: true, clientId: true },
    });
    if (!store) {
      throw new NotFoundException('Store not found');
    }

    if (
      userRole === Role.admin &&
      !userStores.some((s) => s.storeId === storeId)
    ) {
      throw new ForbiddenException('No access to this store');
    }

    const existingInvite = await this.prisma.inviteLinks.findFirst({
      where: {
        email,
        userId,
        status: Status.pending,
      },
      select: { id: true },
    });
    if (existingInvite) {
      throw new BadRequestException(
        'Active invite already exists for this email',
      );
    }

    const token = crypto.randomBytes(32).toString('hex');

    const invite = await this.prisma.inviteLinks.create({
      data: {
        token,
        email,
        role,
        userId,
        status: Status.pending,
      },
      select: { id: true, token: true },
    });

    const inviteLink = `${process.env.APP_URL}/invite?token=${token}`;
    try {
      await this.mailService.sendMail({
        to: email,
        subject: `Invitation to join ${store.name} as ${role}`,
        html: `<p>Click <a href="${inviteLink}">here</a> to create your account.</p>`,
      });
    } catch (error) {
      await this.prisma.inviteLinks.delete({ where: { id: invite.id } });
      throw new BadRequestException('Failed to send invitation email');
    }

    await this.prisma.auditLogs.create({
      data: {
        userId,
        action: 'invite_sent',
        resource: 'auth',
        details: { email, role, storeId },
      },
    });

    return { message: 'Invite link generated', inviteLink };
  }

  async acceptInvite(dto: AcceptInviteDto) {
    const { token, firstName, lastName, password } = dto;

    const invite = await this.prisma.inviteLinks.findUnique({
      where: { token },
      select: {
        id: true,
        email: true,
        role: true,
        status: true,
        userId: true,
      },
    });
    if (!invite) {
      throw new BadRequestException('Invalid invite link');
    }
    if (invite.status !== Status.pending) {
      throw new BadRequestException('Invite link already used or invalid');
    }

    const existingUser = await this.prisma.users.findUnique({
      where: { email: invite.email },
      select: { id: true },
    });
    if (existingUser) {
      throw new BadRequestException('Email already exists');
    }

    const inviter = await this.prisma.users.findUnique({
      where: { id: invite.userId },
      select: { id: true, clientId: true },
    });
    if (!inviter) {
      throw new NotFoundException('Inviter not found');
    }

    const passwordHash = await bcrypt.hash(password, 10);
    const user = await this.prisma.users.create({
      data: {
        firstName,
        lastName,
        email: invite.email,
        passwordHash,
        role: invite.role,
        clientId: inviter.clientId,
        status: Status.active,
      },
      select: {
        id: true,
        firstName: true,
        lastName: true,
        email: true,
        role: true,
      },
    });

    await this.prisma.userStoreMap.create({
      data: {
        userId: user.id,
        storeId: invite.userId, // Assuming userId is storeId; adjust if needed
      },
    });

    if (invite.role === Role.employee) {
      await this.prisma.employees.create({
        data: {
          name: `${firstName} ${lastName}`,
          email: invite.email,
          storeId: invite.userId, // Adjust if storeId is stored elsewhere
          status: Status.active,
        },
      });

      await this.prisma.notifications.create({
        data: {
          userId: invite.userId,
          title: 'Account Created',
          message: `${firstName} ${lastName} has created an account as an employee.`,
          read: false,
        },
      });
    }

    await this.prisma.inviteLinks.update({
      where: { token },
      data: { status: Status.active },
    });

    await this.prisma.auditLogs.create({
      data: {
        userId: user.id,
        action: 'user_created',
        resource: 'auth',
        details: { role: invite.role, email: invite.email },
      },
    });

    return {
      message: 'Account created successfully',
      user: {
        id: user.id,
        firstName: user.firstName,
        lastName: user.lastName,
        email: user.email,
        role: user.role,
      },
    };
  }

  async getPermissions(userId: string, storeId: string) {
    const user = await this.prisma.users.findUnique({
      where: { id: userId },
      select: {
        id: true,
        firstName: true,
        lastName: true,
        email: true,
        role: true,
        stores: { select: { storeId: true } },
      },
    });
    if (!user) {
      throw new NotFoundException('User not found');
    }

    const storeAccess = user.stores.find((s) => s.storeId === storeId);
    if (!storeAccess) {
      throw new ForbiddenException('No access to this store');
    }

    if (user.role === Role.super_admin || user.role === Role.admin) {
      const permissions = await this.prisma.permissions.findMany({
        where: { userId },
        select: { id: true, action: true, resource: true },
      });
      return {
        role: user.role,
        permissions,
        permissionGroups: [],
      };
    }

    const employee = await this.prisma.employees.findFirst({
      where: {
        email: user.email,
        storeId: storeId,
      },
      select: { id: true },
    });
    if (!employee) {
      throw new ForbiddenException('No employee record for this store');
    }

    const [permissions, permissionGroups] = await Promise.all([
      this.prisma.employeePermissions.findMany({
        where: { employeeId: employee.id },
        select: {
          id: true,
          action: true,
          resource: true,
        },
      }),
      this.prisma.employeePermissionGroups.findMany({
        where: { employeeId: employee.id },
        select: {
          permissionGroup: {
            select: {
              id: true,
              name: true,
              items: {
                select: {
                  id: true,
                  action: true,
                  resource: true,
                },
              },
            },
          },
        },
      }),
    ]);

    return {
      role: user.role,
      permissions,
      permissionGroups: permissionGroups.map((pg) => ({
        name: pg.permissionGroup.name,
        permissions: pg.permissionGroup.items,
      })),
    };
  }
}<|MERGE_RESOLUTION|>--- conflicted
+++ resolved
@@ -3,18 +3,12 @@
   UnauthorizedException,
   BadRequestException,
   NotFoundException,
-<<<<<<< HEAD
   ForbiddenException,
-=======
   InternalServerErrorException,
->>>>>>> 2665a8e4
 } from '@nestjs/common';
 import { JwtService } from '@nestjs/jwt';
-<<<<<<< HEAD
-=======
 import * as bcrypt from 'bcrypt';
 import { MailService } from '../mail/mail.service';
->>>>>>> 2665a8e4
 import {
   GoogleProfileDto,
   AuthResponseDto,
@@ -27,9 +21,8 @@
   AcceptInviteDto,
 } from './dto/auth.dto';
 import { PrismaClientService } from 'src/prisma-client/prisma-client.service';
-import { MailerService } from '@nestjs-modules/mailer';
 import { Role, Status } from '@prisma/client';
-import * as bcrypt from 'bcrypt';
+
 import * as crypto from 'crypto';
 
 @Injectable()
@@ -228,7 +221,6 @@
         : new InternalServerErrorException('Failed to create Super Admin');
     }
   }
-  
 
   private async validateOtpInput(email: string, otp: string): Promise<void> {
     // Validate email
@@ -310,7 +302,6 @@
       throw new BadRequestException('Failed to verify OTP');
     }
   }
-
 
   async login(dto: LoginDto): Promise<{
     accessToken: string;
@@ -347,14 +338,15 @@
     const isPasswordValid = await bcrypt.compare(password, user.passwordHash);
     if (!isPasswordValid) {
       throw new UnauthorizedException('Invalid credentials');
-    }    const payload = {
+    }
+    const payload = {
       id: user.id,
       role: user.role,
       email: user.email,
       clientId: user.clientId,
       stores: user.stores,
     };
-    
+
     const accessToken = this.jwtService.sign(payload, {
       expiresIn: process.env.JWT_ACCESS_EXPIRES_IN || '15m',
     });
@@ -387,7 +379,8 @@
   }
 
   async refreshToken(dto: RefreshTokenDto) {
-    const { refreshToken } = dto;    try {
+    const { refreshToken } = dto;
+    try {
       const decoded = this.jwtService.verify(refreshToken, {
         secret: process.env.JWT_REFRESH_SECRET || process.env.JWT_SECRET,
       });
