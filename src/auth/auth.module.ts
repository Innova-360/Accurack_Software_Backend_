import { Module } from '@nestjs/common';
import { JwtModule } from '@nestjs/jwt';
import { PassportModule } from '@nestjs/passport';
import { AuthController } from './auth.controller';
import { AuthService } from './auth.service';
import { GoogleStrategy } from './strategies/google.strategy';
import { JwtStrategy } from '../guard/jwt.strategy';
<<<<<<< HEAD
import { JwtAuthGuard } from '../guards/jwt-auth.guard';
import { GoogleOAuthGuard } from '../guards/google-oauth.guard';
import { RolesGuard } from '../guards/roles.guard';
import { PrismaClientModule } from 'src/prisma-client/prisma-client.module';
import { MailerModule } from '@nestjs-modules/mailer';
import { HandlebarsAdapter } from '@nestjs-modules/mailer/dist/adapters/handlebars.adapter';
=======
import { MailModule } from '../mail/mail.module';
>>>>>>> 2665a8e4

@Module({
  imports: [
    PassportModule.register({ defaultStrategy: 'jwt' }),
    PrismaClientModule,
    JwtModule.register({
      secret: (() => {
        const jwtSecret = process.env.JWT_SECRET;
        if (!jwtSecret) {
          throw new Error(
            'JWT_SECRET environment variable is required but not defined',
          );
        }
        return jwtSecret;
      })(),
      signOptions: { expiresIn: '24h' },
    }),
<<<<<<< HEAD
    MailerModule.forRoot({
      transport: {
        host:
          process.env.SMTP_HOST ||
          (() => {
            console.warn(
              'SMTP_HOST not defined, email functionality may not work',
            );
            return 'localhost';
          })(),
        port: Number(process.env.SMTP_PORT) || 587,
        auth: {
          user: process.env.SMTP_USER || '',
          pass: process.env.SMTP_PASS || '',
        },
      },
      defaults: {
        from: '"Accurack" <no-reply@accurack.com>',
      },
      template: {
        dir: process.cwd() + '/templates/',
        adapter: new HandlebarsAdapter(),
        options: { strict: true },
      },
    }),
=======
    MailModule,
>>>>>>> 2665a8e4
  ],
  controllers: [AuthController],
  providers: [
    AuthService,
    GoogleStrategy,
    JwtStrategy,
    JwtAuthGuard,
    GoogleOAuthGuard,
    RolesGuard,
  ],
  exports: [
    AuthService,
    JwtAuthGuard,
    GoogleOAuthGuard,
    RolesGuard,
    JwtModule,
    JwtStrategy,
  ],
})
export class AuthModule {}<|MERGE_RESOLUTION|>--- conflicted
+++ resolved
@@ -5,16 +5,12 @@
 import { AuthService } from './auth.service';
 import { GoogleStrategy } from './strategies/google.strategy';
 import { JwtStrategy } from '../guard/jwt.strategy';
-<<<<<<< HEAD
-import { JwtAuthGuard } from '../guards/jwt-auth.guard';
-import { GoogleOAuthGuard } from '../guards/google-oauth.guard';
-import { RolesGuard } from '../guards/roles.guard';
+
 import { PrismaClientModule } from 'src/prisma-client/prisma-client.module';
-import { MailerModule } from '@nestjs-modules/mailer';
-import { HandlebarsAdapter } from '@nestjs-modules/mailer/dist/adapters/handlebars.adapter';
-=======
-import { MailModule } from '../mail/mail.module';
->>>>>>> 2665a8e4
+import { MailModule } from 'src/mail/mail.module';
+import { JwtAuthGuard } from 'src/guards/jwt-auth.guard';
+import { GoogleOAuthGuard } from 'src/guards/google-oauth.guard';
+import { RolesGuard } from 'src/guards/roles.guard';
 
 @Module({
   imports: [
@@ -32,35 +28,7 @@
       })(),
       signOptions: { expiresIn: '24h' },
     }),
-<<<<<<< HEAD
-    MailerModule.forRoot({
-      transport: {
-        host:
-          process.env.SMTP_HOST ||
-          (() => {
-            console.warn(
-              'SMTP_HOST not defined, email functionality may not work',
-            );
-            return 'localhost';
-          })(),
-        port: Number(process.env.SMTP_PORT) || 587,
-        auth: {
-          user: process.env.SMTP_USER || '',
-          pass: process.env.SMTP_PASS || '',
-        },
-      },
-      defaults: {
-        from: '"Accurack" <no-reply@accurack.com>',
-      },
-      template: {
-        dir: process.cwd() + '/templates/',
-        adapter: new HandlebarsAdapter(),
-        options: { strict: true },
-      },
-    }),
-=======
     MailModule,
->>>>>>> 2665a8e4
   ],
   controllers: [AuthController],
   providers: [
