--- conflicted
+++ resolved
@@ -1297,86 +1297,7 @@
                     percentDiscount: product.PercentDiscount || 0,
                   },
                 });
-<<<<<<< HEAD
-                // Update product with pack reference
-                await prisma.products.update({
-                  where: { id: createdProduct.id },
-                  data: {
-                    packIds: [pack.id],
-                  },
-                });
-              } else {
-                // Has variants - create variant and pack record for each variant
-                const matrixAttributeNames =
-                  product.MatrixAttributes?.split(/[\/,]/).map((attr) =>
-                    attr.trim(),
-                  ) || [];
-                const attributeValues = [
-                  product.Attribute1,
-                  product.Attribute2,
-                ].filter(Boolean);
-                const variants: any[] = [];
-                // If we have attribute values, create variants for each
-                if (attributeValues.length > 0) {
-                  for (const attributeValue of attributeValues) {
-                    if (!attributeValue) continue; // Skip undefined/null values
-                    // Create pack for this variant
-                    const pack = await prisma.pack.create({
-                      data: {
-                        productId: createdProduct.id,
-                        minimumSellingQuantity:
-                          product.MinimumSellingQuantity || 1,
-                        totalPacksQuantity: product.PackOf || 1,
-                        orderedPacksPrice:
-                          product.PackOfPrice ||
-                          product.IndividualItemSellingPrice,
-                        discountAmount: product.PriceDiscountAmount || 0,
-                        percentDiscount: product.PercentDiscount || 0,
-                      },
-                    });
-                    variants.push({
-                      name: attributeValue.toString().trim(),
-                      price: product.IndividualItemSellingPrice,
-                      pluUpc:
-                        `${product['PLU/UPC'] || ''}-${attributeValue.toString().replace(/\s+/g, '').toUpperCase()}`.slice(
-                          0,
-                          50,
-                        ), // Generate variant-specific PLU/UPC
-                      packIds: [pack.id],
-                    });
-                  }
-                } else {
-                  // If no attribute values but MatrixAttributes exists, create a default variant
-                  const pack = await prisma.pack.create({
-                    data: {
-                      productId: createdProduct.id,
-                      minimumSellingQuantity:
-                        product.MinimumSellingQuantity || 1,
-                      totalPacksQuantity: product.PackOf || 1,
-                      orderedPacksPrice:
-                        product.PackOfPrice ||
-                        product.IndividualItemSellingPrice,
-                      discountAmount: product.PriceDiscountAmount || 0,
-                      percentDiscount: product.PercentDiscount || 0,
-                    },
-                  });
-                  variants.push({
-                    name: 'Default Variant',
-                    price: product.IndividualItemSellingPrice,
-                    pluUpc: product['PLU/UPC'] || null, // Use the product's PLU/UPC for the default variant
-                    packIds: [pack.id],
-                  });
-                }
-                // Update product with variants
-                await prisma.products.update({
-                  where: { id: createdProduct.id },
-                  data: {
-                    variants: variants,
-                  },
-                });
-              }
-              processedItems++;
-=======
+
 
                 // Extract any additional columns as dynamic properties
                 const dynamicProperties = {};
@@ -1501,7 +1422,7 @@
                 // Dynamic properties
                 ...dynamicProperties, // Include any additional dynamic properties
               });
->>>>>>> baf81ed2
+
             }
           } else {
             const batches = chunk(parsedData.data, 500);
