import {
  Injectable,
  NotFoundException,
  BadRequestException,
  ConflictException,
  InternalServerErrorException,
  ForbiddenException,
} from '@nestjs/common';
import {
  CreateProductDto,
  UpdateProductDto,
  ProductResponseDto,
  AssignSupplierDto,
} from './dto/product.dto';
import { UpdateProductQuantityDto } from './dto/update-product-quantity.dto';
import {
  parseExcel,
  ValidationResult,
  ProductExcelRow,
} from '../utils/productsFileParser';
import * as crypto from 'crypto';
import { PrismaClientService } from 'src/prisma-client/prisma-client.service';
import { TenantContextService } from '../tenant/tenant-context.service';
import { CategoryService } from './category.service';
import { chunk } from 'lodash';
import { SupplierState } from '@prisma/client';

interface UploadedFile {
  buffer: Buffer;
  originalname: string;
  size: number;
}

interface FileUpload {
  id: string;
  fileHash: string;
  fileName: string;
  status: 'pending' | 'processing' | 'completed' | 'failed';
  error?: string;
  uploadedAt: Date;
}

@Injectable()
export class ProductService {
  constructor(
    private readonly prisma: PrismaClientService, // Keep for fallback/master DB operations
    private readonly tenantContext: TenantContextService, // Add tenant context
    private readonly categoryService: CategoryService, // Add category service
  ) {}

  private validateProductOperationPermissions(
    user: any,
    operation: 'create' | 'update' | 'delete',
    storeId?: string,
  ): void {
    if (!user) {
      throw new BadRequestException('User not authenticated');
    }

    // Super admin has universal access - bypass all permission checks
    if (user.role === 'super_admin') {
      return;
    }

    // For non-super_admin users, validate store access if storeId is provided
    if (storeId) {
      const hasStoreAccess = user.stores?.some(
        (store: any) => store.storeId === storeId,
      );
      if (!hasStoreAccess && user.storeId !== storeId) {
        throw new BadRequestException('No access to this store');
      }
    }

    const allowedRoles = {
      create: ['super_admin', 'admin', 'manager'],
      update: ['super_admin', 'admin', 'manager'],
      delete: ['super_admin', 'admin'],
    };

    if (!allowedRoles[operation].includes(user.role)) {
      throw new BadRequestException(
        `Only ${allowedRoles[operation].join(', ')} can ${operation} products`,
      );
    }
  }

  private validateProductAccess(user: any, storeId?: string): void {
    if (!user) {
      throw new BadRequestException('User not authenticated');
    }

    if (user.role === 'super_admin') {
      return;
    } else {
      const hasStoreAccess = user.stores?.some(
        (store: any) => store.storeId === storeId,
      );
      if (!hasStoreAccess && user.storeId !== storeId) {
        throw new BadRequestException('No access to this store');
      }
    }
  }
  private async validatePluUniqueness(
    checkPluExists: (plu: string) => Promise<boolean>,
    plu: string,
  ): Promise<void> {
    const exists = await checkPluExists(plu);
    if (exists) {
      throw new BadRequestException('PLU/UPC already exists');
    }
  }
  private async validateVariantPluUniqueness(
    variants: any[],
    productId?: string,
  ): Promise<void> {
    const prisma = await this.tenantContext.getPrismaClient();
    // Collect all PLU/UPC values from variants
    const variantPlus = variants
      .map((v) => v.pluUpc)
      .filter((plu) => plu && plu.trim()); // Only check non-empty PLUs

    if (variantPlus.length === 0) return; // No PLUs to validate

    // Check for duplicates within the variants array
    const duplicatePlus = variantPlus.filter(
      (plu, index) => variantPlus.indexOf(plu) !== index,
    );
    if (duplicatePlus.length > 0) {
      throw new BadRequestException(
        `Duplicate PLU/UPC found in variants: ${duplicatePlus.join(', ')}`,
      );
    }

    // Check against existing products in database (global uniqueness)
    for (const plu of variantPlus) {
      const whereCondition: any = { pluUpc: plu };
      if (productId) {
        whereCondition.NOT = { id: productId };
      }

      const existing = await prisma.products.findFirst({
        where: whereCondition,
      });

      if (existing) {
        throw new BadRequestException(
          `PLU/UPC '${plu}' already exists in database`,
        );
      }
    }
  }
  private formatProductResponse(product: any): ProductResponseDto {
    // Calculate profit from primary supplier or first supplier
    // Use ProductSupplier relationship to get cost price
    let costPrice = 0;
    if (product.productSuppliers && product.productSuppliers.length > 0) {
      // Find primary supplier first, then fall back to first supplier
      const primarySupplier = product.productSuppliers.find(
        (ps: any) => ps.state === 'primary',
      );
      const supplierToUse = primarySupplier || product.productSuppliers[0];
      costPrice = supplierToUse.costPrice || 0;
    }

    const profitAmount = product.singleItemSellingPrice - costPrice;
    const profitMargin = costPrice > 0 ? (profitAmount / costPrice) * 100 : 0;

    return {
      id: product.id,
      name: product.name,
      categoryId: product.categoryId,
      ean: product.ean,
      pluUpc: product.pluUpc,
      sku: product.sku,
      singleItemCostPrice: costPrice,
      itemQuantity: product.itemQuantity,
      msrpPrice: product.msrpPrice,
      singleItemSellingPrice: product.singleItemSellingPrice,
      discountAmount: product.discountAmount,
      percentDiscount: product.percentDiscount,
      clientId: product.clientId,
      storeId: product.storeId,
      hasVariants: product.hasVariants,
      store: product.store,
      sales: product.sales,
      purchaseOrders: product.purchaseOrders,
      createdAt: product.createdAt,
      updatedAt: product.updatedAt,
      profitAmount: parseFloat(profitAmount.toFixed(2)),
      profitMargin: parseFloat(profitMargin.toFixed(2)),
      category: product.category || [],
      productSuppliers: product.productSuppliers || [],
      packIds: product.packIds,
      packs: product.packs || [],
      variants: product.variants || [],
    };
  }

  async createProduct(
    user: any,
    createProductDto: CreateProductDto,
  ): Promise<ProductResponseDto> {
    this.validateProductOperationPermissions(
      user,
      'create',
      createProductDto.storeId,
    );

    //console.log('createproductdto', createProductDto);

    const prisma = await this.tenantContext.getPrismaClient();

    // Validate clientId and storeId
    if (!createProductDto.clientId || !createProductDto.storeId) {
      throw new BadRequestException('clientId and storeId are required');
    }

    // Validate that client exists
    const client = await prisma.clients.findUnique({
      where: { id: createProductDto.clientId },
    });
    if (!client) {
      throw new BadRequestException('Invalid clientId - client does not exist');
    }

    // Validate that store exists and belongs to the client
    const store = await prisma.stores.findUnique({
      where: { id: createProductDto.storeId },
    });
    if (!store) {
      throw new BadRequestException('Invalid storeId - store does not exist');
    }
    if (store.clientId !== createProductDto.clientId) {
      throw new BadRequestException(
        'Store does not belong to the specified client',
      );
    }

    const existingCategory = await prisma.category.findFirst({
      where: { id: createProductDto.categoryId },
    });
    if (!existingCategory) {
      throw new BadRequestException(
        'Invalid categoryId - category does not exist',
      );
    }

    // Validate that variants are empty if hasVariants is false
    if (
      !createProductDto.hasVariants &&
      createProductDto.variants &&
      createProductDto.variants.length > 0
    ) {
      throw new BadRequestException(
        'Variants must be empty when hasVariants is false',
      );
    }

    // Validate that packs are not provided at product level if hasVariants is true
    if (
      createProductDto.hasVariants &&
      createProductDto.packs &&
      createProductDto.packs?.length > 0
    ) {
      throw new BadRequestException(
        'Packs cannot be provided at product level when hasVariants is true',
      );
    }

    // Validate PLU/UPC logic based on hasVariants
    if (createProductDto.hasVariants) {
      if (createProductDto.pluUpc) {
        throw new BadRequestException(
          'PLU/UPC must be empty for products with variants. Each variant should have its own PLU/UPC.',
        );
      }
      if (
        !createProductDto.variants ||
        createProductDto.variants.length === 0
      ) {
        throw new BadRequestException(
          'At least one variant must be provided when hasVariants is true',
        );
      }
    }

    // Validate ProductSupplier relationships (optional)
    if (
      createProductDto.productSuppliers &&
      createProductDto.productSuppliers.length > 0
    ) {
      const primarySuppliers = createProductDto.productSuppliers.filter(
        (ps) => ps.state === 'primary',
      );
      if (primarySuppliers.length === 0) {
        throw new BadRequestException(
          'At least one supplier must be marked as primary',
        );
      }
      if (primarySuppliers.length > 1) {
        throw new BadRequestException(
          'Only one supplier can be marked as primary',
        );
      }
    }

    // Create the product
    let product: any;
    try {
      const createData: any = {
        name: createProductDto.name,
        ean: createProductDto.ean || null,
        sku: createProductDto.sku || null,
        itemQuantity: createProductDto.itemQuantity,
        msrpPrice: createProductDto.msrpPrice,
        singleItemSellingPrice: createProductDto.singleItemSellingPrice,
        discountAmount: createProductDto.discountAmount,
        percentDiscount: createProductDto.percentDiscount,
        clientId: createProductDto.clientId,
        storeId: createProductDto.storeId,
        hasVariants: createProductDto.hasVariants || false,
        packIds: [],
        variants: [],
        // Use categoryId directly
        ...(createProductDto.categoryId && {
          categoryId: createProductDto.categoryId,
        }),
      };

      if (!createProductDto.hasVariants && createProductDto.pluUpc) {
        createData.pluUpc = createProductDto.pluUpc;
      }

      product = await prisma.products.create({
        data: createData,
        include: {
          packs: true,
          category: true,
          productSuppliers: {
            include: {
              supplier: true,
            },
          },
          store: {
            select: {
              id: true,
              name: true,
            },
          },
          saleItems: true,
          purchaseOrders: true,
        },
      });
    } catch (error: any) {
      console.log('Error creating product:', error);
      if (error.code === 'P2003') {
        throw new BadRequestException(
          'Invalid clientId or storeId - referenced record does not exist',
        );
      }
      throw error;
    }

    // Handle supplier relationships
    const assignedSuppliers = new Set<string>();

    if (
      createProductDto.productSuppliers &&
      createProductDto.productSuppliers.length > 0
    ) {
      const supplierIds = createProductDto.productSuppliers.map(
        (ps) => ps.supplierId,
      );
      const existingSuppliers = await prisma.suppliers.findMany({
        where: {
          id: { in: supplierIds },
          storeId: createProductDto.storeId,
        },
      });

      if (existingSuppliers.length !== supplierIds.length) {
        const missingSupplierIds = supplierIds.filter(
          (id) => !existingSuppliers.some((supplier) => supplier.id === id),
        );
        throw new BadRequestException(
          `Invalid supplier IDs: ${missingSupplierIds.join(', ')} - suppliers do not exist or do not belong to this store`,
        );
      }

      await Promise.all(
        createProductDto.productSuppliers.map((supplierData) => {
          assignedSuppliers.add(supplierData.supplierId);
          return prisma.productSupplier.create({
            data: {
              productId: product.id,
              supplierId: supplierData.supplierId,
              costPrice: supplierData.costPrice,
              categoryId: createProductDto.categoryId,
              state: supplierData.state,
            },
          });
        }),
      );
    } else if (createProductDto.supplierId && !createProductDto.hasVariants) {
      // Only create productSupplier for non-variant products if supplierId is provided
      const supplierData = await prisma.suppliers.findFirst({
        where: {
          id: createProductDto.supplierId,
          storeId: createProductDto.storeId,
        },
      });

      if (!supplierData) {
        throw new BadRequestException(
          `Invalid supplierId: ${createProductDto.supplierId} - supplier does not exist or does not belong to this store`,
        );
      }

      assignedSuppliers.add(createProductDto.supplierId);
      await prisma.productSupplier.create({
        data: {
          productId: product.id,
          supplierId: createProductDto.supplierId,
          costPrice: Number(createProductDto.singleItemCostPrice) || 0,
          categoryId: createProductDto.categoryId,
          state: SupplierState.primary,
        },
      });
    }

    let packIds: string[] = [];
    let variantsWithPacks: any[] = [];

    // Handle pack and variant creation
    if (createProductDto.hasVariants && createProductDto.variants) {
      variantsWithPacks = await Promise.all(
        createProductDto.variants.map(async (variant) => {
          let variantPackIds: string[] = [];
          if (variant.packs && variant.packs.length > 0) {
            const createdPacks = await Promise.all(
              variant.packs.map((pack) =>
                prisma.pack.create({
                  data: {
                    productId: product.id,
                    minimumSellingQuantity: pack.minimumSellingQuantity,
                    totalPacksQuantity: pack.totalPacksQuantity,
                    orderedPacksPrice: pack.orderedPacksPrice,
                    discountAmount: Number(pack.discountAmount) || 0,
                    percentDiscount: Number(pack.percentDiscount) || 0,
                  },
                  select: { id: true },
                }),
              ),
            );
            variantPackIds = createdPacks.map((pack) => pack.id);
          }

          // Validate variant supplierId if provided
          let validatedSupplierId: string | null = null;
          if (variant.supplierId) {
            const supplierData = await prisma.suppliers.findFirst({
              where: {
                id: variant.supplierId,
                storeId: createProductDto.storeId,
              },
            });
            if (!supplierData) {
              throw new BadRequestException(
                `Invalid supplierId: ${variant.supplierId} for variant ${variant.name} - supplier does not exist or does not belong to this store`,
              );
            }
            validatedSupplierId = variant.supplierId;

            // Handle ProductSupplier creation/update for variant suppliers
            if (assignedSuppliers.has(variant.supplierId)) {
              // Supplier already exists for this product, update the cost price if needed
              // We'll use the variant's price as the cost price for this supplier relationship
              await prisma.productSupplier.updateMany({
                where: {
                  productId: product.id,
                  supplierId: variant.supplierId,
                },
                data: {
                  costPrice: Number(variant.price) || 0,
                  // Keep existing state and categoryId
                },
              });
            } else {
              // New supplier for this product, create new ProductSupplier record
              await prisma.productSupplier.create({
                data: {
                  productId: product.id,
                  supplierId: variant.supplierId,
                  costPrice: Number(variant.price) || 0,
                  categoryId: createProductDto.categoryId,
                  state: SupplierState.secondary, // Variant suppliers default to secondary
                },
              });
              // Mark this supplier as assigned
              assignedSuppliers.add(variant.supplierId);
            }
          }

          return {
            name: variant.name,
            price: variant.price,
            pluUpc: variant.pluUpc,
            packIds: variantPackIds,
            quantity: variant.quantity || 0,
            msrpPrice: variant.msrpPrice || 0,
            supplierId: validatedSupplierId,
            discountAmount: Number(variant.discountAmount) || 0,
            percentDiscount: Number(variant.percentDiscount) || 0,
          };
        }),
      );

      await prisma.products.update({
        where: { id: product.id },
        data: {
          variants: variantsWithPacks,
        },
      });
    } else if (createProductDto.packs && createProductDto.packs.length > 0) {
      const createdPacks = await Promise.all(
        createProductDto.packs.map((pack) =>
          prisma.pack.create({
            data: {
              productId: product.id,
              minimumSellingQuantity: pack.minimumSellingQuantity,
              totalPacksQuantity: pack.totalPacksQuantity,
              orderedPacksPrice: pack.orderedPacksPrice,
              discountAmount: Number(pack.discountAmount) || 0,
              percentDiscount: Number(pack.percentDiscount) || 0,
            },
            select: { id: true },
          }),
        ),
      );
      packIds = createdPacks.map((pack) => pack.id);

      await prisma.products.update({
        where: { id: product.id },
        data: {
          packIds,
        },
      });
    }

    const updatedProduct = await prisma.products.findUnique({
      where: { id: product.id },
      include: {
        packs: true,
        category: true,
        productSuppliers: {
          include: {
            supplier: true,
          },
        },
        store: {
          select: {
            id: true,
            name: true,
          },
        },
        saleItems: true,
        purchaseOrders: true,
      },
    });

    if (!updatedProduct) {
      throw new BadRequestException('Failed to create product');
    }

    return this.formatProductResponse(updatedProduct);
  }

  async getProducts(
    user: any,
    storeId: string,
    page: number = 1,
    limit: number = 15000,
    sortBy: 'name' | 'createdAt' | 'updatedAt' = 'createdAt',
    sortOrder: 'asc' | 'desc' = 'desc',
  ) {
    this.validateProductAccess(user, storeId);

    // Get the tenant-specific Prisma client
    const prisma = await this.tenantContext.getPrismaClient();

    const skip = (Number(page) - 1) * Number(limit);

    if (!storeId) {
      throw new BadRequestException('No store specified');
    }

    if (
      storeId &&
      !user.stores?.some((store: any) => store.storeId === storeId) &&
      user.role !== 'super_admin'
    ) {
      throw new BadRequestException('No access to this store');
    }

    let where: any = {};

    if (user.role !== 'super_admin') {
      if (storeId) {
        where.storeId = storeId;
      } else if (user.storeId) {
        where.storeId = user.storeId;
      }
      where.clientId = user.clientId;
    } else if (storeId) {
      where.storeId = storeId;
    }

    // Get total count first
    const total = await prisma.products.count({ where });

    // If limit is large (>1000), use batching to prevent connection pool exhaustion
    if (limit > 1000) {
      console.log(
        `Large query detected (limit: ${limit}), using batching approach`,
      );

      const batchSize = 500; // Process 500 products at a time
      const allProducts: any[] = [];
      let currentSkip = skip;
      let remainingLimit = limit;

      while (remainingLimit > 0 && allProducts.length < limit) {
        const currentBatchSize = Math.min(batchSize, remainingLimit);

        console.log(
          `Fetching batch: skip=${currentSkip}, take=${currentBatchSize}`,
        );

        const batch = await prisma.products.findMany({
          where,
          include: {
            packs: true,
            category: true,
            productSuppliers: {
              include: {
                supplier: true,
              },
            },
            store: {
              select: {
                id: true,
                name: true,
              },
            },
            saleItems: true,
            purchaseOrders: true,
          },
          skip: currentSkip,
          take: currentBatchSize,
          orderBy: [
            { [sortBy]: sortOrder },
            { createdAt: 'desc' }
          ],
        });

        allProducts.push(...batch);
        currentSkip += currentBatchSize;
        remainingLimit -= currentBatchSize;

        // Small delay between batches to prevent overwhelming the database
        if (remainingLimit > 0 && batch.length === currentBatchSize) {
          await new Promise((resolve) => setTimeout(resolve, 50));
        }

        // Break if no more products
        if (batch.length < currentBatchSize) {
          break;
        }
      }

      return {
        products: allProducts.map((product) =>
          this.formatProductResponse(product),
        ),
        pagination: {
          page,
          limit,
          total,
          totalPages: Math.ceil(total / limit),
        },
      };
    }

    // For smaller queries, use the original approach
    const products = await prisma.products.findMany({
      where,
      include: {
        packs: true,
        category: true,
        productSuppliers: {
          include: {
            supplier: true,
          },
        },
        store: {
          select: {
            id: true,
            name: true,
          },
        },
        saleItems: true,
        purchaseOrders: true,
      },
      skip,
      take: Number(limit),
      orderBy: [
        { [sortBy]: sortOrder },
        { createdAt: 'desc' }
      ],
    });

    return {
      products: products.map((product) => this.formatProductResponse(product)),
      pagination: {
        page,
        limit,
        total,
        totalPages: Math.ceil(total / limit),
      },
    };
  }

  async getProductById(user: any, id: string): Promise<ProductResponseDto> {
    this.validateProductAccess(user);

    // Get the tenant-specific Prisma client
    const prisma = await this.tenantContext.getPrismaClient();

    const product = await prisma.products.findUnique({
      where: { id },
      include: {
        packs: true,
        category: true,
        productSuppliers: {
          include: {
            supplier: true,
          },
        },
        store: {
          select: {
            id: true,
            name: true,
          },
        },
        saleItems: true,
        purchaseOrders: true,
      },
    });

    console.log('product', product);

    if (!product) {
      throw new NotFoundException('Product not found');
    }

    return this.formatProductResponse(product);
  }
  async updateProduct(
    user: any,
    id: string,
    updateProductDto: UpdateProductDto,
  ): Promise<ProductResponseDto> {
    this.validateProductOperationPermissions(
      user,
      'update',
      updateProductDto.storeId,
    );

    // Get the tenant-specific Prisma client
    const prisma = await this.tenantContext.getPrismaClient();

    try {
      const product = await prisma.products.findUnique({ where: { id } });
      if (!product) {
        throw new NotFoundException('Product not found');
      }

      // Validate PLU/UPC uniqueness based on hasVariants
      if (
        updateProductDto.hasVariants === false &&
        updateProductDto.pluUpc &&
        updateProductDto.pluUpc !== product.pluUpc
      ) {
        await this.validatePluUniqueness(async (plu: string) => {
          const existing = await prisma.products.findFirst({
            where: {
              pluUpc: plu,
              NOT: { id },
            },
          });
          return !!existing;
        }, updateProductDto.pluUpc);
      }

      // Validate PLU uniqueness for variants (if product has variants)
      if (updateProductDto.hasVariants && updateProductDto.variants) {
        await this.validateVariantPluUniqueness(updateProductDto.variants, id);
      }

      // Validate clientId and storeId if being updated
      if (updateProductDto.clientId) {
        const client = await prisma.clients.findUnique({
          where: { id: updateProductDto.clientId },
        });
        if (!client) {
          throw new BadRequestException(
            'Invalid clientId - client does not exist',
          );
        }
      }

      if (updateProductDto.storeId) {
        const store = await prisma.stores.findUnique({
          where: { id: updateProductDto.storeId },
        });
        if (!store) {
          throw new BadRequestException(
            'Invalid storeId - store does not exist',
          );
        }
        if (
          updateProductDto.clientId &&
          store.clientId !== updateProductDto.clientId
        ) {
          throw new BadRequestException(
            'Store does not belong to the specified client',
          );
        }
      }

      let packIds: string[] = [];
      let variantsWithPacks: any[] = [];

      // Validate pack and variant constraints
      if (
        updateProductDto.hasVariants === true &&
        updateProductDto.packs &&
        updateProductDto.packs?.length > 0
      ) {
        throw new BadRequestException(
          'Packs cannot be provided at product level when hasVariants is true',
        );
      }
      if (
        updateProductDto.hasVariants === false &&
        updateProductDto.variants &&
        updateProductDto.variants?.length > 0
      ) {
        throw new BadRequestException(
          'Variants must be empty when hasVariants is false',
        );
      }

      // Validate PLU/UPC logic based on hasVariants
      if (updateProductDto.hasVariants === true) {
        // For variant products, PLU/UPC should be empty at product level
        if (updateProductDto.pluUpc) {
          throw new BadRequestException(
            'PLU/UPC must be empty for products with variants. Each variant should have its own PLU/UPC.',
          );
        }
        // Ensure variants exist if hasVariants is true
        if (
          !updateProductDto.variants ||
          updateProductDto.variants.length === 0
        ) {
          throw new BadRequestException(
            'At least one variant must be provided when hasVariants is true',
          );
        }
      }

      // Validate ProductSupplier relationships (optional - products can exist without suppliers)
      if (
        updateProductDto.productSuppliers &&
        updateProductDto.productSuppliers.length > 0
      ) {
        // Validate that suppliers exist
        for (const ps of updateProductDto.productSuppliers) {
          const supplier = await prisma.suppliers.findUnique({
            where: { id: ps.supplierId },
          });
          if (!supplier) {
            throw new BadRequestException(
              `Supplier with ID '${ps.supplierId}' does not exist`,
            );
          }
        }

        // Validate that at least one supplier is marked as primary
        const primarySuppliers = updateProductDto.productSuppliers.filter(
          (ps) => ps.state === 'primary',
        );
        if (primarySuppliers.length === 0) {
          throw new BadRequestException(
            'At least one supplier must be marked as primary',
          );
        }
        if (primarySuppliers.length > 1) {
          throw new BadRequestException(
            'Only one supplier can be marked as primary',
          );
        }
      }

      // Delete existing packs to avoid duplicates
      await prisma.pack.deleteMany({ where: { productId: id } });

      // Handle pack updates based on hasVariants
      if (updateProductDto.hasVariants && updateProductDto.variants) {
        variantsWithPacks = await Promise.all(
          updateProductDto.variants.map(async (variant) => {
            let variantPackIds: string[] = [];
            if (variant.packs && variant.packs.length > 0) {
              const createdPacks = await Promise.all(
                variant.packs.map((pack) =>
                  prisma.pack.create({
                    data: {
                      productId: id,
                      minimumSellingQuantity: pack.minimumSellingQuantity,
                      totalPacksQuantity: pack.totalPacksQuantity,
                      orderedPacksPrice: pack.orderedPacksPrice,
                      discountAmount: Number(pack.discountAmount),
                      percentDiscount: Number(pack.percentDiscount),
                    },
                    select: { id: true },
                  }),
                ),
              );
              variantPackIds = createdPacks.map((pack) => pack.id);
            }
            return {
              name: variant.name,
              price: variant.price,
              pluUpc: variant.pluUpc,
              packIds: variantPackIds,
            };
          }),
        );
      } else if (updateProductDto.packs && updateProductDto.packs.length > 0) {
        const createdPacks = await Promise.all(
          updateProductDto.packs.map((pack) =>
            prisma.pack.create({
              data: {
                productId: id,
                minimumSellingQuantity: pack.minimumSellingQuantity,
                totalPacksQuantity: pack.totalPacksQuantity,
                orderedPacksPrice: pack.orderedPacksPrice,
                discountAmount: Number(pack.discountAmount),
                percentDiscount: Number(pack.percentDiscount),
              },
              select: { id: true },
            }),
          ),
        );
        packIds = createdPacks.map((pack) => pack.id);
      }

      // Prepare update data with proper Prisma relation syntax
      const updateData: any = {};

      if (updateProductDto.name !== undefined)
        updateData.name = updateProductDto.name;
      if (updateProductDto.categoryId !== undefined) {
        updateData.category = {
          connect: { id: updateProductDto.categoryId },
        };
      }
      if (updateProductDto.ean !== undefined)
        updateData.ean = updateProductDto.ean;
      if (updateProductDto.sku !== undefined)
        updateData.sku = updateProductDto.sku;
      if (updateProductDto.itemQuantity !== undefined)
        updateData.itemQuantity = updateProductDto.itemQuantity;
      if (updateProductDto.msrpPrice !== undefined)
        updateData.msrpPrice = updateProductDto.msrpPrice;
      if (updateProductDto.singleItemSellingPrice !== undefined)
        updateData.singleItemSellingPrice =
          updateProductDto.singleItemSellingPrice;
      if (updateProductDto.discountAmount !== undefined)
        updateData.discountAmount = updateProductDto.discountAmount;
      if (updateProductDto.percentDiscount !== undefined)
        updateData.percentDiscount = updateProductDto.percentDiscount;

      // Use proper Prisma relation syntax for client and store
      if (updateProductDto.clientId !== undefined) {
        updateData.client = {
          connect: { id: updateProductDto.clientId },
        };
      }
      if (updateProductDto.storeId !== undefined) {
        updateData.store = {
          connect: { id: updateProductDto.storeId },
        };
      }

      if (updateProductDto.hasVariants !== undefined)
        updateData.hasVariants = updateProductDto.hasVariants;

      // Handle pluUpc based on hasVariants logic
      if (updateProductDto.hasVariants === true) {
        // Clear pluUpc for variant products
        updateData.pluUpc = null;
      } else if (
        updateProductDto.hasVariants === false &&
        updateProductDto.pluUpc !== undefined
      ) {
        // Set pluUpc for non-variant products
        updateData.pluUpc = updateProductDto.pluUpc;
      }

      // Set packIds and variants
      updateData.packIds = updateProductDto.hasVariants ? [] : packIds;
      updateData.variants = updateProductDto.hasVariants
        ? variantsWithPacks
        : [];

      const updatedProduct = await prisma.products.update({
        where: { id },
        data: updateData,
        include: {
          packs: true,
          productSuppliers: {
            include: {
              supplier: true,
            },
          },
          store: {
            select: {
              id: true,
              name: true,
            },
          },
          saleItems: true,
          purchaseOrders: true,
        },
      });

      // Update ProductSupplier relationships if provided
      if (updateProductDto.productSuppliers) {
        // Delete existing ProductSupplier relationships
        await prisma.productSupplier.deleteMany({
          where: { productId: id },
        });

        // Create new ProductSupplier relationships
        if (updateProductDto.productSuppliers.length > 0) {
          await prisma.productSupplier.createMany({
            data: updateProductDto.productSuppliers.map((ps) => ({
              productId: id,
              supplierId: ps.supplierId,
              costPrice: ps.costPrice,
              categoryId: updateProductDto.categoryId,
              state: ps.state,
            })),
          });
        }

        // Fetch the updated product with new supplier relationships
        const finalProduct = await prisma.products.findUnique({
          where: { id },
          include: {
            packs: true,
            productSuppliers: {
              include: {
                supplier: true,
              },
            },
            store: {
              select: {
                id: true,
                name: true,
              },
            },
            saleItems: true,
            purchaseOrders: true,
          },
        });

        return this.formatProductResponse(finalProduct);
      }

      return this.formatProductResponse(updatedProduct);
    } catch (error) {
      // Enhanced error handling with detailed logging
      console.error('Product update error:', {
        productId: id,
        userId: user.id,
        error: error.message,
        code: error.code,
        meta: error.meta,
        stack: error.stack,
      });

      // Handle specific Prisma errors
      if (error.code) {
        switch (error.code) {
          case 'P2002':
            // Unique constraint violation
            const field = error.meta?.target?.[0] || 'field';
            throw new BadRequestException(
              `Product with this ${field} already exists in this store`,
            );

          case 'P2003':
            // Foreign key constraint violation
            if (error.meta?.field_name === 'clientId') {
              throw new BadRequestException(
                'Invalid client ID - client does not exist',
              );
            }
            if (error.meta?.field_name === 'storeId') {
              throw new BadRequestException(
                'Invalid store ID - store does not exist',
              );
            }
            if (error.meta?.field_name === 'categoryId') {
              throw new BadRequestException(
                'Invalid category ID - category does not exist',
              );
            }
            throw new BadRequestException(
              'Invalid reference - related record not found',
            );

          case 'P2025':
            // Record not found
            throw new NotFoundException('Product not found');

          case 'P2014':
            // Invalid ID provided
            throw new BadRequestException('Invalid product ID format');

          case 'P2011':
            // Null constraint violation
            const nullField = error.meta?.field_name || 'field';
            throw new BadRequestException(
              `Required field '${nullField}' cannot be null`,
            );

          case 'P2012':
            // Missing required value
            const missingField = error.meta?.field_name || 'field';
            throw new BadRequestException(
              `Required field '${missingField}' is missing`,
            );

          case 'P2013':
            // Missing required argument
            const missingArg = error.meta?.argument_name || 'argument';
            throw new BadRequestException(
              `Required argument '${missingArg}' is missing`,
            );

          case 'P2015':
            // Related record not found
            throw new BadRequestException(
              'Related record not found - please check your references',
            );

          case 'P2016':
            // Query interpretation error
            throw new BadRequestException(
              'Invalid query structure - please check your request format',
            );

          case 'P2017':
            // Relation violation
            throw new BadRequestException(
              'Relation constraint violation - please check related records',
            );

          case 'P2018':
            // Connected records not found
            throw new BadRequestException(
              'Connected records not found - please check your references',
            );

          case 'P2019':
            // Input error
            throw new BadRequestException(
              'Invalid input data - please check your request format',
            );

          case 'P2020':
            // Value out of range
            throw new BadRequestException(
              'Value out of valid range - please check your input values',
            );

          case 'P2021':
            // Table does not exist
            throw new InternalServerErrorException(
              'Database table not found - please contact support',
            );

          case 'P2022':
            // Column does not exist
            throw new InternalServerErrorException(
              'Database column not found - please contact support',
            );

          case 'P2023':
            // Column data type mismatch
            throw new BadRequestException(
              'Data type mismatch - please check your input values',
            );

          case 'P2024':
            // Connection error
            throw new InternalServerErrorException(
              'Database connection error - please try again later',
            );

          case 'P2026':
            // Current database provider doesn't support a feature
            throw new InternalServerErrorException(
              'Database feature not supported - please contact support',
            );

          case 'P2027':
            // Multiple errors occurred
            throw new BadRequestException(
              'Multiple validation errors occurred - please check all fields',
            );

          case 'P2030':
            // Fulltext index not found
            throw new BadRequestException(
              'Search index not found - please contact support',
            );

          case 'P2031':
            // MongoDB requires a $ sign
            throw new BadRequestException('Invalid MongoDB query format');

          case 'P2033':
            // Number overflow
            throw new BadRequestException(
              'Number overflow - value is too large',
            );

          case 'P2034':
            // Transaction failed
            throw new InternalServerErrorException(
              'Transaction failed - please try again',
            );

          case 'P2037':
            // Too many database connections
            throw new InternalServerErrorException(
              'Database connection limit reached - please try again later',
            );

          default:
            // Unknown Prisma error
            throw new InternalServerErrorException(
              `Database operation failed: ${error.message}`,
            );
        }
      }

      // Handle NestJS exceptions
      if (
        error instanceof NotFoundException ||
        error instanceof BadRequestException ||
        error instanceof ForbiddenException
      ) {
        throw error;
      }

      // Handle validation errors
      if (error.name === 'ValidationError') {
        throw new BadRequestException(`Validation error: ${error.message}`);
      }

      // Handle connection errors
      if (error.code === 'ECONNREFUSED' || error.code === 'ENOTFOUND') {
        throw new InternalServerErrorException(
          'Database connection failed - please try again later',
        );
      }

      // Handle timeout errors
      if (error.code === 'ETIMEDOUT' || error.message?.includes('timeout')) {
        throw new InternalServerErrorException(
          'Operation timed out - please try again',
        );
      }

      // Generic error handling
      console.error('Unhandled product update error:', error);
      throw new InternalServerErrorException(
        'An unexpected error occurred while updating the product. Please try again or contact support.',
      );
    }
  }

  async updateQuantity(
    user: any,
    id: string,
    quantity: number,
  ): Promise<ProductResponseDto> {
    this.validateProductOperationPermissions(user, 'update');

    // Get the tenant-specific Prisma client
    const prisma = await this.tenantContext.getPrismaClient();

    // Check if product exists
    const product = await prisma.products.findUnique({ where: { id } });
    if (!product) {
      throw new NotFoundException('Product not found');
    }

    // Validate store access
    this.validateProductAccess(user, product.storeId);

    // Validate quantity is positive
    if (quantity < 1) {
      throw new BadRequestException('Quantity must be at least 1');
    }

    // Update only the quantity
    const updatedProduct = await prisma.products.update({
      where: { id },
      data: {
        itemQuantity: quantity,
      },
      include: {
        category: true,
        store: true,
        client: true,
        packs: true,
        productSuppliers: {
          include: {
            supplier: true,
            category: true,
          },
        },
        saleItems: true,
        purchaseOrders: true,
      },
    });

    return this.formatProductResponse(updatedProduct);
  }

  async deleteProduct(user: any, id: string): Promise<void> {
    // Get the tenant-specific Prisma client
    const prisma = await this.tenantContext.getPrismaClient();

    const product = await prisma.products.findUnique({ where: { id } });
    if (!product) {
      throw new NotFoundException('Product not found');
    }

    this.validateProductOperationPermissions(user, 'delete', product.storeId);

    // Delete associated packs
    await prisma.pack.deleteMany({ where: { productId: id } });

    await prisma.products.delete({
      where: { id },
    });

    // Soft delete by updating updatedAt (remove status field as it doesn't exist in schema)
    // const deletedProduct = await this.prisma.products.update({
    //   where: { id },
    //   data: {
    //     updatedAt: new Date(),
    //   },
    //   include: {
    //     packs: true,
    //     supplier: {
    //       select: {
    //         id: true,
    //         name: true,
    //         email: true,
    //         phone: true,
    //       },
    //     },
    //     store: {
    //       select: {
    //         id: true,
    //         name: true,
    //       },
    //     },
    //     saleItems: true,
    //     purchaseOrders: true,
    //   },
    // });

    // Return void as the global response interceptor will handle the response format
    return;
  }

  async deleteAllProduct(user: any, storeId: string): Promise<void> {
    this.validateProductOperationPermissions(user, 'delete', storeId);

    const prisma = await this.tenantContext.getPrismaClient();

    // First, get the total count to check if products exist
    const totalCount = await prisma.products.count({
      where: { storeId },
    });

    if (totalCount === 0) {
      throw new NotFoundException('No products found for this store.');
    }

    console.log(
      `Starting batch deletion of ${totalCount} products for store ${storeId}`,
    );

    const batchSize = 500; // Process 100 products at a time
    let processed = 0;

    // Process in batches to avoid overwhelming the database
    while (processed < totalCount) {
      // Get a batch of product IDs
      const productBatch = await prisma.products.findMany({
        where: { storeId },
        select: { id: true },
        take: batchSize,
        skip: 0, // Always take from the beginning since we're deleting
      });

      if (productBatch.length === 0) {
        break; // No more products to process
      }

      const productIds = productBatch.map((p) => p.id);

      try {
        // Delete in transaction to ensure consistency
        await prisma.$transaction(async (tx) => {
          // First delete associated packs for this batch
          await tx.pack.deleteMany({
            where: {
              productId: { in: productIds },
            },
          });

          // Then delete associated product suppliers
          await tx.productSupplier.deleteMany({
            where: {
              productId: { in: productIds },
            },
          });

          // Finally delete the products themselves
          await tx.products.deleteMany({
            where: {
              id: { in: productIds },
            },
          });
        });

        processed += productIds.length;
        console.log(`Deleted batch: ${processed}/${totalCount} products`);

        // Small delay between batches to prevent database overload
        if (processed < totalCount) {
          await new Promise((resolve) => setTimeout(resolve, 100));
        }
      } catch (error) {
        console.error(
          `Error deleting batch at ${processed}/${totalCount}:`,
          error,
        );
        throw new BadRequestException(
          `Failed to delete products at batch ${Math.floor(processed / batchSize) + 1}. ${error.message}`,
        );
      }
    }

    // After deleting all products, clean up file upload records
    try {
      console.log(`Cleaning up file upload records for store ${storeId}`);

      await prisma.$transaction(async (tx) => {
        // Delete error logs first (due to foreign key constraint)
        await tx.errorLog.deleteMany({
          where: {
            fileUpload: {
              storeId: storeId,
            },
          },
        });

        // Delete file upload inventory records
        const deletedFileUploads = await tx.fileUploadInventory.deleteMany({
          where: { storeId },
        });

        console.log(`Deleted ${deletedFileUploads.count} file upload records`);
      });
    } catch (error) {
      console.error('Error cleaning up file upload records:', error);
      // Don't throw error here as products were already deleted successfully
      // Just log the error for debugging
    }

    console.log(
      `Successfully deleted all ${processed} products and file upload records for store ${storeId}`,
    );
    return;
  }

  async assignSupplier(dto: AssignSupplierDto) {
    const prisma = await this.tenantContext.getPrismaClient();
    const { supplierId, storeId, products } = dto;

    // Validate required fields
    if (!supplierId) {
      throw new BadRequestException('Missing supplierId');
    }
    if (!storeId) {
      throw new BadRequestException('Missing storeId');
    }
    if (!products || (!Array.isArray(products) && !products.productId)) {
      throw new BadRequestException('At least one product must be provided');
    }

    // Normalize products to always be an array
    const productArray = Array.isArray(products) ? products : [products];

    // Fetch and validate store
    const store = await prisma.stores.findUnique({ where: { id: storeId } });
    if (!store) {
      throw new NotFoundException('Store not found');
    }

    // Fetch and validate supplier
    const supplier = await prisma.suppliers.findUnique({
      where: { id: supplierId },
      include: { productSuppliers: true },
    });
    if (!supplier) {
      throw new NotFoundException('Supplier not found');
    }
    // Optionally: check if supplier belongs to store
    if (supplier.storeId && supplier.storeId !== storeId) {
      throw new BadRequestException('Supplier does not belong to this store');
    }

    // Process each product and collect results
    const results = await Promise.all(
      productArray.map(async (product) => {
        const { productId, costPrice, categoryId } = product;
        try {
          // Validate productId
          if (!productId) {
            throw new BadRequestException('Missing productId');
          }
          // Validate costPrice
          if (
            costPrice === undefined ||
            costPrice === null ||
            isNaN(Number(costPrice))
          ) {
            throw new BadRequestException('Invalid or missing cost price');
          }
          // Optionally: validate categoryId if required
          // if (!categoryId) {
          //   throw new BadRequestException('Missing categoryId');
          // }

          // Validate product existence
          const existingProduct = await prisma.products.findUnique({
            where: { id: productId },
            include: { productSuppliers: true },
          });
          if (!existingProduct) {
            throw new NotFoundException(
              `Product with ID ${productId} not found`,
            );
          }

          // Check if supplier is already assigned to this product
          const alreadyAssigned = existingProduct.productSuppliers.some(
            (ps) => ps.supplierId === supplierId,
          );
          if (alreadyAssigned) {
            throw new ConflictException(
              `Supplier already assigned to product ${productId}`,
            );
          }

          // Determine supplier state
          const hasSuppliers = existingProduct.productSuppliers.length > 0;
          const state = hasSuppliers ? 'secondary' : 'primary';

          // Create product-supplier relation
          const productSupplier = await prisma.productSupplier.create({
            data: {
              productId,
              supplierId,
              costPrice: Number(costPrice),
              state,
              categoryId: categoryId || null,
            },
          });

          return { productId, status: 'success', productSupplier };
        } catch (error) {
          // Extract error message
          let errorMessage = 'Unknown error';
          if (
            error instanceof BadRequestException ||
            error instanceof NotFoundException ||
            error instanceof ConflictException
          ) {
            errorMessage = error.message;
          } else if (error?.message) {
            errorMessage = error.message;
          }
          return { productId, status: 'error', error: errorMessage };
        }
      }),
    );

    // Check if all failed with the same error (optional: throw global error)
    // const allFailed = results.every(r => r.status === 'error');
    // if (allFailed) {
    //   throw new BadRequestException('All supplier assignments failed');
    // }

    return {
      message: 'Supplier assignment results',
      results,
    };
  }

  private async resolveCategoriesFromFile(
    validRows: ProductExcelRow[],
  ): Promise<Map<string, { id: string; name: string }>> {
    const categoryMap = new Map<string, { id: string; name: string }>();
    const uniqueCategories = new Set<string>();

    // Collect unique category names
    for (const product of validRows) {
      if (product.Category && product.Category.trim()) {
        uniqueCategories.add(product.Category.trim());
      }
    }

    // Resolve each category with auto-create enabled for bulk uploads
    for (const categoryName of uniqueCategories) {
      try {
        const resolvedCategory =
          await this.categoryService.findOrCreateCategory(categoryName, {
            allowAutoCreate: true, // Enable auto-creation for bulk uploads
          });
        categoryMap.set(categoryName, resolvedCategory);
        console.log(
          `✅ Category resolved: '${categoryName}' -> ID: ${resolvedCategory.id}`,
        );
      } catch (error) {
        console.error(
          `❌ Failed to resolve category '${categoryName}':`,
          error.message,
        );
        // Re-throw category validation errors
        throw error;
      }
    }

    console.log(
      `📋 Successfully resolved ${categoryMap.size} categories from file`,
    );
    return categoryMap;
  }

  async checkInventoryFileHash(fileHash: string, storeId: string) {
    const prisma = await this.tenantContext.getPrismaClient();
    return await prisma.fileUploadInventory.findFirst({
      where: {
        fileHash,
        storeId,
      },
    });
  }
  async checkInventoryFileStatus(
    file: Express.Multer.File,
    user: any,
    storeId: string,
  ): Promise<string> {
    if (!file) {
      throw new BadRequestException('No file uploaded');
    }
    const maxSize = 10 * 1024 * 1024; // 10MB
    if (file.size > maxSize) {
      throw new BadRequestException('File size exceeds 10MB limit');
    }
    const dataToHash = Buffer.concat([file.buffer, Buffer.from(user.id)]);
    const fileHash = crypto
      .createHash('sha256')
      .update(dataToHash)
      .digest('hex');
    const existingFile = await this.checkInventoryFileHash(fileHash, storeId);
    if (existingFile) {
      throw new ConflictException('This file has already been uploaded');
    }
    return fileHash;
  }

  async uploadInventorySheet(
    user: any,
    parsedData: ValidationResult,
    file: Express.Multer.File,
    fileHash: string,
    storeId: string,
  ) {
    const prisma = await this.tenantContext.getPrismaClient();
    const store = await prisma.stores.findFirst({
      where: { id: storeId },
    });
    if (!store) {
      throw new NotFoundException('Store not found for this user');
    }

    // Validate that the client exists
    const client = await prisma.clients.findUnique({
      where: { id: user.clientId },
    });
    if (!client) {
      throw new BadRequestException(
        'Invalid client - user client does not exist',
      );
    }

    // Validate that the store belongs to the user's client
    if (store.clientId !== user.clientId) {
      throw new BadRequestException('Store does not belong to your client');
    }
    const batchSize = 500;
    // const errorLogs = parsedData.errors.map((err) => ({
    //   fileUploadId: '', // Will be set after fileUpload creation
    //   rowNumber: err.row,
    //   error: err.errors.join('; '),
    // }));
    try {
      const prisma = await this.tenantContext.getPrismaClient();

      // Ensure fresh connection for large operations
      await prisma.$connect();

      const result = await prisma.$transaction(
        async (prisma) => {
          const fileUpload = await prisma.fileUploadInventory.create({
            data: {
              fileHash,
              storeId: store.id,
              fileName: file.originalname,
              status: 'processing',
            },
          });
          // if (errorLogs.length > 0) {
          //   await prisma.errorLog.createMany({
          //     data: errorLogs.map((log) => ({
          //       ...log,
          //       fileUploadId: fileUpload.id,
          //     })),
          //   });
          // }
          let processedItems = 0;
          const validRows = parsedData.data.filter(
            (_, idx) => !parsedData.errors.some((err) => err.row === idx + 1),
          );

          // Process each product individually to handle suppliers, variants, and packs
          if (
            parsedData.data &&
            parsedData.data.length > 0 &&
            parsedData.data[0].SKU !== 'undefined'
          ) {
            // Resolve categories first - this will throw error if fuzzy matches found
            const categoryMap = await this.resolveCategoriesFromFile(validRows);

            // Pre-create suppliers to reduce queries in the loop
            const supplierMap = new Map();
            const uniqueSuppliers = new Map();

            // Collect unique suppliers first
            for (const product of validRows) {
              if (product.VendorName && product.VendorName.trim()) {
                const supplierKey = `${product.VendorName}-${product.VendorPhone || ''}`;
                if (!uniqueSuppliers.has(supplierKey)) {
                  uniqueSuppliers.set(supplierKey, {
                    name: product.VendorName,
                    phone: product.VendorPhone || '',
                    email: '',
                    storeId: store.id,
                    status: 'active',
                  });
                }
              }
            }

            // Create or find suppliers in bulk
            for (const [key, supplierData] of uniqueSuppliers) {
              let supplier = await prisma.suppliers.findFirst({
                where: {
                  name: supplierData.name,
                  phone: supplierData.phone,
                  storeId: store.id,
                },
              });

              if (!supplier) {
                supplier = await prisma.suppliers.create({
                  data: supplierData,
                });
              }

              supplierMap.set(key, supplier);
            }
            for (const product of validRows) {
              // Get supplier from pre-created map
              let supplier: any = null;
              if (product.VendorName && product.VendorName.trim()) {
                const supplierKey = `${product.VendorName}-${product.VendorPhone || ''}`;
                supplier = supplierMap.get(supplierKey);
              } // Check if MatrixAttributes is null or empty to determine hasVariants
              const hasMatrixAttributes = !!(
                product.MatrixAttributes && product.MatrixAttributes.trim()
              );
              const hasVariants = hasMatrixAttributes;

              // Validate PLU/UPC uniqueness if provided (per store)
              if (
                !hasVariants &&
                product['PLU/UPC'] &&
                product['PLU/UPC'].trim()
              ) {
                const existingProduct = await prisma.products.findFirst({
                  where: {
                    pluUpc: product['PLU/UPC'].trim(),
                    storeId: store.id,
                  },
                });
                if (existingProduct) {
                  throw new BadRequestException(
                    `PLU/UPC '${product['PLU/UPC']}' already exists in store '${store.name}'`,
                  );
                }
              }

              // Validate SKU uniqueness if provided (per store)
              if (!hasVariants && product['SKU'] && product['SKU'].trim()) {
                const existingSkuProduct = await prisma.products.findFirst({
                  where: {
                    sku: product['SKU'].trim(),
                    storeId: store.id,
                  },
                });
                if (existingSkuProduct) {
                  throw new BadRequestException(
                    `SKU '${product['SKU']}' already exists in store '${store.name}'`,
                  );
                }
              }
              // ...existing code...
              const resolvedCategory = categoryMap.get(product.Category);
              const productData: any = {
                name: product.ProductName,
                ean: product.EAN || '',
                // Only set pluUpc if product doesn't have variants
                pluUpc: hasVariants
                  ? null
                  : product['PLU/UPC'] && product['PLU/UPC'] !== 'undefined'
                    ? product['PLU/UPC']
                    : null,
                sku:
                  product.SKU && product.SKU !== 'undefined'
                    ? product.SKU
                    : null,
                itemQuantity: product.IndividualItemQuantity || 0,
                msrpPrice: isNaN(product.IndividualItemSellingPrice)
                  ? 0
                  : product.IndividualItemSellingPrice,
                singleItemSellingPrice: isNaN(
                  product.IndividualItemSellingPrice,
                )
                  ? 0
                  : product.IndividualItemSellingPrice,
                discountAmount: product.DiscountValue || 0,
                percentDiscount: product.DiscountPercentage || 0,
                hasVariants,
                packIds: [],
                variants: [],
                // Use relation objects instead of IDs
                client: {
                  connect: { id: user.clientId },
                },
                store: {
                  connect: { id: store.id },
                },
                // Add category relation if available
                ...(resolvedCategory && {
                  category: {
                    connect: { id: resolvedCategory.id },
                  },
                }),
              };

              // Remove old supplierId logic since we now use ProductSupplier relationship

              const createdProduct = await prisma.products.create({
                data: productData,
              });

              // Create ProductSupplier relationship if supplier exists
              if (supplier) {
                await prisma.productSupplier.create({
                  data: {
                    productId: createdProduct.id,
                    supplierId: supplier.id,
                    costPrice: product.VendorPrice || 0,
                    categoryId: resolvedCategory?.id,
                    state: 'primary', // Default to primary for uploaded products
                  },
                });
              }

              if (!hasVariants) {
                // No variants - create pack record and put its reference id directly in products table
                const pack = await prisma.pack.create({
                  data: {
                    productId: createdProduct.id,
                    minimumSellingQuantity: product.MinimumSellingQuantity || 1,
                    totalPacksQuantity: product.PackOf || 1,
                    orderedPacksPrice: product.PackOfPrice,
                    discountAmount: product.PriceDiscountAmount || 0,
                    percentDiscount: product.PercentDiscount || 0,
                  },
                });
                // Update product with pack reference
                await prisma.products.update({
                  where: { id: createdProduct.id },
                  data: {
                    packIds: [pack.id],
                  },
                });
              } else {
                // Has variants - create variant and pack record for each variant
                const matrixAttributeNames =
                  product.MatrixAttributes?.split(/[\/,]/).map((attr) =>
                    attr.trim(),
                  ) || [];
                const attributeValues = [
                  product.Attribute1,
                  product.Attribute2,
                ].filter(Boolean);
                const variants: any[] = [];
                // If we have attribute values, create variants for each
                if (attributeValues.length > 0) {
                  for (const attributeValue of attributeValues) {
                    if (!attributeValue) continue; // Skip undefined/null values
                    // Create pack for this variant
                    const pack = await prisma.pack.create({
                      data: {
                        productId: createdProduct.id,
                        minimumSellingQuantity:
                          product.MinimumSellingQuantity || 1,
                        totalPacksQuantity: product.PackOf || 1,
                        orderedPacksPrice:
                          product.PackOfPrice ||
                          product.IndividualItemSellingPrice,
                        discountAmount: product.PriceDiscountAmount || 0,
                        percentDiscount: product.PercentDiscount || 0,
                      },
                    });
                    variants.push({
                      name: attributeValue.toString().trim(),
                      price: product.IndividualItemSellingPrice,
                      pluUpc:
                        `${product['PLU/UPC'] || ''}-${attributeValue.toString().replace(/\s+/g, '').toUpperCase()}`.slice(
                          0,
                          50,
                        ), // Generate variant-specific PLU/UPC
                      packIds: [pack.id],
                    });
                  }
                } else {
                  // If no attribute values but MatrixAttributes exists, create a default variant
                  const pack = await prisma.pack.create({
                    data: {
                      productId: createdProduct.id,
                      minimumSellingQuantity:
                        product.MinimumSellingQuantity || 1,
                      totalPacksQuantity: product.PackOf || 1,
                      orderedPacksPrice:
                        product.PackOfPrice ||
                        product.IndividualItemSellingPrice,
                      discountAmount: product.PriceDiscountAmount || 0,
                      percentDiscount: product.PercentDiscount || 0,
                    },
                  });
                  variants.push({
                    name: 'Default Variant',
                    price: product.IndividualItemSellingPrice,
                    pluUpc: product['PLU/UPC'] || null, // Use the product's PLU/UPC for the default variant
                    packIds: [pack.id],
                  });
                }
                // Update product with variants
                await prisma.products.update({
                  where: { id: createdProduct.id },
                  data: {
                    variants: variants,
                  },
                });
              }
              processedItems++;
            }
          } else {
            const batches = chunk(parsedData.data, 500);

            // Resolve categories for batch insert
            const validRows = parsedData.data.filter(
              (_, idx) => !parsedData.errors.some((err) => err.row === idx + 1),
            );
            const categoryMap = await this.resolveCategoriesFromFile(validRows);

            await Promise.all(
              batches.map(async (batch) => {
                processedItems += batch.length;
                await prisma.products.createMany({
                  data: batch.map((product) => {
                    let categoryId: string | undefined = undefined;
                    if (
                      product.Category &&
                      categoryMap &&
                      categoryMap.has(product.Category)
                    ) {
                      categoryId = categoryMap.get(product.Category)?.id;
                    }
                    return {
                      name: product.ProductName,
                      categoryId: categoryId ?? null,
                      pluUpc:
                        product['PLU/UPC'] && product['PLU/UPC'] !== 'undefined'
                          ? product['PLU/UPC']
                          : null,
                      sku:
                        product.SKU && product.SKU !== 'undefined'
                          ? product.SKU
                          : null,
                      itemQuantity: product.IndividualItemQuantity || 0,
                      msrpPrice: isNaN(product.IndividualItemSellingPrice)
                        ? 0
                        : product.IndividualItemSellingPrice,
                      singleItemSellingPrice: isNaN(
                        product.IndividualItemSellingPrice,
                      )
                        ? 0
                        : product.IndividualItemSellingPrice,
                      discountAmount: product.DiscountValue || 0,
                      percentDiscount: product.DiscountPercentage || 0,
                      hasVariants: false,
                      packIds: [],
                      variants: [],
                      clientId: user.clientId,
                      storeId: store.id,
                    };
                  }),
                });
              }),
            );

            // for (const product of validRows) {
            //   const productData: any = {
            //     name: product.ProductName,
            //     category: product
            //
            // ,
            //     pluUpc:
            //       product['PLU/UPC'] && product['PLU/UPC'] !== 'undefined'
            //         ? product['PLU/UPC']
            //         : null,
            //     sku:
            //       product.SKU && product.SKU !== 'undefined'
            //         ? product.SKU
            //         : null,
            //     itemQuantity: product.IndividualItemQuantity || 0,
            //     msrpPrice: isNaN(product.IndividualItemSellingPrice)
            //       ? 0
            //       : product.IndividualItemSellingPrice,
            //     singleItemSellingPrice: isNaN(
            //       product.IndividualItemSellingPrice,
            //     )
            //       ? 0
            //       : product.IndividualItemSellingPrice,
            //     discountAmount: product.DiscountValue || 0,
            //     percentDiscount: product.DiscountPercentage || 0,
            //     hasVariants: false,
            //     packIds: [],
            //     variants: [],
            //     client: {
            //       connect: { id: user.clientId },
            //     },
            //     store: {
            //       connect: { id: store.id },
            //     },
            //   };

            //   const createdProduct = await prisma.products.create({
            //     data: productData,
            //   });

            //   processedItems++;
            // }
          }

          await prisma.fileUploadInventory.update({
            where: { id: fileUpload.id },
            data: { status: 'completed' },
          });
          return {
            totalProcessed: processedItems,
            totalItems: parsedData.data.length,
            fileUploadId: fileUpload.id,
          };
        },
        {
          timeout: 240000, // 240 seconds timeout for large file uploads
        },
      );
      return {
        success: true,
        message: 'Inventory has been added successfully',
        data: {
          processedItems: result.totalProcessed,
          totalItems: result.totalItems,
          fileUploadId: result.fileUploadId,
        },
      };
    } catch (error) {
      console.error(':x: Upload failed:', error);

      try {
        const prisma = await this.tenantContext.getPrismaClient();
        const fileUpload = await prisma.fileUploadInventory.findFirst({
          where: {
            storeId: storeId,
            fileHash: fileHash,
          },
        });
        if (fileUpload) {
          await prisma.fileUploadInventory.update({
            where: { id: fileUpload.id },
            data: { status: 'failed', error: error.message },
          });
        }
      } catch (updateError) {
        console.error('Failed to update file upload status:', updateError);
      }

      if (error.code === 'P2002') {
        // Prisma unique constraint violation: try to extract field from meta if possible
        let field = 'SKU or PLU';
        if (error.meta && error.meta.target) {
          if (Array.isArray(error.meta.target)) {
            field = error.meta.target.join(', ');
          } else {
            field = error.meta.target;
          }
        }
        throw new ConflictException(
          `Duplicate ${field} found in this store. Each SKU and PLU/UPC must be unique within a store.`,
        );
      }

      // Handle specific transaction errors
      if (
        error.message?.includes('Transaction not found') ||
        error.message?.includes('Transaction already closed')
      ) {
        throw new BadRequestException(
          'Upload failed due to timeout. Please try uploading a smaller file or contact support for large file uploads.',
        );
      }

      throw new BadRequestException(
        `Error while adding inventory: ${error.message}`,
      );
    }
  }

  async addInventory(user: any, file: Express.Multer.File, storeId: string) {
    console.log('user', user, 'file', file);
    const fileHash = await this.checkInventoryFileStatus(file, user, storeId);
    const parsedData = parseExcel(file);
    console.log('parsedData', parsedData);
    return await this.uploadInventorySheet(
      user,
      parsedData,
      file,
      fileHash,
      storeId,
    );
  }

  async searchProducts(user: any, query: string, storeId?: string) {
    // Validate user authentication
    if (!user) {
      throw new BadRequestException('User not authenticated');
    }

    // Validate query
    if (!query || query.trim() === '') {
      throw new BadRequestException('Search query is required');
    }

    const prisma = await this.tenantContext.getPrismaClient();
    
    // Build where clause for search
    let where: any = {
      OR: [
        { name: { contains: query.trim(), mode: 'insensitive' } },
        { sku: { contains: query.trim(), mode: 'insensitive' } },
        { pluUpc: { contains: query.trim(), mode: 'insensitive' } },
        { ean: { contains: query.trim(), mode: 'insensitive' } },
      ],
    };

<<<<<<< HEAD
    // Handle store and client filtering based on user role and permissions
    if (user.role === 'super_admin') {
      // Super admin can search across all stores
=======
    if (user.role !== 'super_admin') {
>>>>>>> 745d4f57
      if (storeId) {
        where.storeId = storeId;
      }
    } else {
      // Regular users are restricted to their client and stores
      where.clientId = user.clientId;
      
      if (storeId) {
        // Check if user has access to the specified store
        const hasStoreAccess = user.stores?.some(
          (store: any) => store.storeId === storeId,
        );
        
        if (!hasStoreAccess && user.storeId !== storeId) {
          throw new BadRequestException('No access to this store');
        }
        
        where.storeId = storeId;
      } else if (user.storeId) {
        // If no storeId provided, use user's default store
        where.storeId = user.storeId;
      } else if (user.stores && user.stores.length > 0) {
        // If user has multiple stores, search across all accessible stores
        where.storeId = {
          in: user.stores.map((store: any) => store.storeId)
        };
      } else {
        // User has no store access
        throw new BadRequestException('No store access available');
      }
    }

<<<<<<< HEAD
    // Execute search with proper includes
=======
>>>>>>> 745d4f57
    const products = await prisma.products.findMany({
      where,
      take:10,
      include: {
        packs: true,
        productSuppliers: { 
          include: { 
            supplier: true 
          } 
        },
        store: { 
          select: { 
            id: true, 
            name: true 
          } 
        },
        saleItems: true,
        purchaseOrders: true,
        category: { 
          select: { 
            id: true, 
            name: true 
          } 
        },
      },
      orderBy: [
        // Prioritize exact matches first
        { name: 'asc' },
        { createdAt: 'desc' }
      ],
      take: 100, // Limit results to prevent performance issues
    });
<<<<<<< HEAD

    // Format and return results
=======
    
>>>>>>> 745d4f57
    return products.map((product) => this.formatProductResponse(product));
  }

  async searchProductsAdvanced(
    user: any, 
    options: {
      query?: string;
      storeId?: string;
      categoryId?: string;
      minPrice?: number;
      maxPrice?: number;
      inStock?: boolean;
      hasVariants?: boolean;
      limit?: number;
      page?: number;
    }
  ) {
    // Validate user authentication
    if (!user) {
      throw new BadRequestException('User not authenticated');
    }

    const prisma = await this.tenantContext.getPrismaClient();
    
    // Build where clause for search
    let where: any = {};

    // Add search query if provided
    if (options.query && options.query.trim() !== '') {
      where.OR = [
        { name: { contains: options.query.trim(), mode: 'insensitive' } },
        { sku: { contains: options.query.trim(), mode: 'insensitive' } },
        { pluUpc: { contains: options.query.trim(), mode: 'insensitive' } },
        { ean: { contains: options.query.trim(), mode: 'insensitive' } },
      ];
    }

    // Handle store and client filtering based on user role and permissions
    if (user.role === 'super_admin') {
      // Super admin can search across all stores
      if (options.storeId) {
        where.storeId = options.storeId;
      }
    } else {
      // Regular users are restricted to their client and stores
      where.clientId = user.clientId;
      
      if (options.storeId) {
        // Check if user has access to the specified store
        const hasStoreAccess = user.stores?.some(
          (store: any) => store.storeId === options.storeId,
        );
        
        if (!hasStoreAccess && user.storeId !== options.storeId) {
          throw new BadRequestException('No access to this store');
        }
        
        where.storeId = options.storeId;
      } else if (user.storeId) {
        // If no storeId provided, use user's default store
        where.storeId = user.storeId;
      } else if (user.stores && user.stores.length > 0) {
        // If user has multiple stores, search across all accessible stores
        where.storeId = {
          in: user.stores.map((store: any) => store.storeId)
        };
      } else {
        // User has no store access
        throw new BadRequestException('No store access available');
      }
    }

    // Add category filter
    if (options.categoryId) {
      where.categoryId = options.categoryId;
    }

    // Add price range filter
    if (options.minPrice !== undefined || options.maxPrice !== undefined) {
      where.singleItemSellingPrice = {};
      if (options.minPrice !== undefined) {
        where.singleItemSellingPrice.gte = options.minPrice;
      }
      if (options.maxPrice !== undefined) {
        where.singleItemSellingPrice.lte = options.maxPrice;
      }
    }

    // Add stock filter
    if (options.inStock === true) {
      where.itemQuantity = { gt: 0 };
    } else if (options.inStock === false) {
      where.itemQuantity = { lte: 0 };
    }

    // Add variant filter
    if (options.hasVariants !== undefined) {
      where.hasVariants = options.hasVariants;
    }

    // Pagination
    const limit = options.limit || 50;
    const page = options.page || 1;
    const skip = (page - 1) * limit;

    // Get total count for pagination
    const total = await prisma.products.count({ where });

    // Execute search with proper includes
    const products = await prisma.products.findMany({
      where,
      include: {
        packs: true,
        productSuppliers: { 
          include: { 
            supplier: true 
          } 
        },
        store: { 
          select: { 
            id: true, 
            name: true 
          } 
        },
        saleItems: true,
        purchaseOrders: true,
        category: { 
          select: { 
            id: true, 
            name: true 
          } 
        },
      },
      orderBy: [
        { name: 'asc' },
        { createdAt: 'desc' }
      ],
      skip,
      take: limit,
    });

    // Format and return results with pagination info
    return {
      products: products.map((product) => this.formatProductResponse(product)),
      pagination: {
        page,
        limit,
        total,
        totalPages: Math.ceil(total / limit),
      },
    };
  }

  async searchProductsFuzzy(
    user: any, 
    query: string, 
    storeId?: string, 
    threshold: number = 0.4
  ) {
    // Validate user authentication
    if (!user) {
      throw new BadRequestException('User not authenticated');
    }

    // Validate query
    if (!query || query.trim() === '') {
      throw new BadRequestException('Search query is required');
    }

    const prisma = await this.tenantContext.getPrismaClient();
    
    // First, get all products that the user has access to
    let baseWhere: any = {};

    // Handle store and client filtering based on user role and permissions
    if (user.role === 'super_admin') {
      // Super admin can search across all stores
      if (storeId) {
        baseWhere.storeId = storeId;
      }
    } else {
      // Regular users are restricted to their client and stores
      baseWhere.clientId = user.clientId;
      
      if (storeId) {
        // Check if user has access to the specified store
        const hasStoreAccess = user.stores?.some(
          (store: any) => store.storeId === storeId,
        );
        
        if (!hasStoreAccess && user.storeId !== storeId) {
          throw new BadRequestException('No access to this store');
        }
        
        baseWhere.storeId = storeId;
      } else if (user.storeId) {
        // If no storeId provided, use user's default store
        baseWhere.storeId = user.storeId;
      } else if (user.stores && user.stores.length > 0) {
        // If user has multiple stores, search across all accessible stores
        baseWhere.storeId = {
          in: user.stores.map((store: any) => store.storeId)
        };
      } else {
        // User has no store access
        throw new BadRequestException('No store access available');
      }
    }

    // Get all products for fuzzy matching
    const allProducts = await prisma.products.findMany({
      where: baseWhere,
      include: {
        packs: true,
        productSuppliers: { 
          include: { 
            supplier: true 
          } 
        },
        store: { 
          select: { 
            id: true, 
            name: true 
          } 
        },
        saleItems: true,
        purchaseOrders: true,
        category: { 
          select: { 
            id: true, 
            name: true 
          } 
        },
      },
    });

    // Import the fuzzy matcher
    const { FuzzyMatcher } = require('../utils/fuzzy-matcher');

    // Create searchable strings for each product
    const searchableItems = allProducts.map(product => ({
      product,
      searchString: [
        product.name,
        product.sku,
        product.pluUpc,
        product.ean,
        product.category?.name
      ].filter(Boolean).join(' ').toLowerCase()
    }));

    // Create fuzzy matcher
    const matcher = new FuzzyMatcher(
      searchableItems.map(item => item.searchString),
      threshold
    );

    // Perform fuzzy search
    const fuzzyResults = matcher.search(query.toLowerCase(), 20);

    // Map results back to products and sort by relevance
    const matchedProducts = fuzzyResults
      .map(result => {
        const index = searchableItems.findIndex(
          item => item.searchString === result.item
        );
        return {
          product: searchableItems[index].product,
          score: result.score
        };
      })
      .sort((a, b) => a.score - b.score) // Lower score = better match
      .slice(0, 20) // Limit to top 20 results
      .map(item => this.formatProductResponse(item.product));

    return {
      products: matchedProducts,
      query: query.trim(),
      total: matchedProducts.length,
      threshold
    };
  }

  async getUploadStatus(fileUploadId: string) {
    const prisma = await this.tenantContext.getPrismaClient();
    const fileUpload = await prisma.fileUploadInventory.findUnique({
      where: { id: fileUploadId },
      select: {
        id: true,
        status: true,
        error: true,
        fileName: true,
        uploadedAt: true,
      },
    });
    if (!fileUpload) {
      throw new NotFoundException('Upload task not found');
    }
    return {
      fileUploadId: fileUpload.id,
      status: fileUpload.status,
      error: fileUpload.error,
      fileName: fileUpload.fileName,
      uploadedAt: fileUpload.uploadedAt,
    };
  }

  async updateVariantQuantity(
    user: any,
    pluUpc: string,
    quantity: number,
  ): Promise<{ success: boolean; message: string; data: any }> {
    this.validateProductOperationPermissions(user, 'update');

    const prisma = await this.tenantContext.getPrismaClient();

    // Build where clause based on user permissions
    let where: any = {};
    if (user.role !== 'super_admin') {
      where.clientId = user.clientId;
      if (user.storeId) {
        where.storeId = user.storeId;
      }
    }

    // Find the product containing the variant with the given PLU/UPC
    const products = await prisma.products.findMany({
      where: {
        ...where,
        hasVariants: true,
      },
      include: {
        packs: true,
        category: true,
        productSuppliers: {
          include: {
            supplier: true,
          },
        },
        store: {
          select: {
            id: true,
            name: true,
          },
        },
        saleItems: true,
        purchaseOrders: true,
      },
    });

    // Find the product that contains the variant with the given PLU/UPC
    let product: any = null;
    for (const p of products) {
      const variants = p.variants as any[];
      if (variants && variants.some((variant) => variant.pluUpc === pluUpc)) {
        product = p;
        break;
      }
    }

    if (!product) {
      throw new NotFoundException(
        `Product with variant PLU/UPC '${pluUpc}' not found`,
      );
    }

    // Find and update the specific variant
    const variants = product.variants as any[];
    const variantIndex = variants.findIndex(
      (variant) => variant.pluUpc === pluUpc,
    );

    if (variantIndex === -1) {
      throw new NotFoundException(`Variant with PLU/UPC '${pluUpc}' not found`);
    }

    // Update the variant quantity
    const updatedVariants = [...variants];
    updatedVariants[variantIndex] = {
      ...updatedVariants[variantIndex],
      quantity,
    };

    // Update the product with the modified variants
    const updatedProduct = await prisma.products.update({
      where: { id: product.id },
      data: {
        variants: updatedVariants,
      },
      include: {
        packs: true,
        category: true,
        productSuppliers: {
          include: {
            supplier: true,
          },
        },
        store: {
          select: {
            id: true,
            name: true,
          },
        },
        saleItems: true,
        purchaseOrders: true,
      },
    });

    return {
      success: true,
      message: 'Variant quantity updated successfully',
      data: {
        product: this.formatProductResponse(updatedProduct),
        updatedVariant: updatedVariants[variantIndex],
      },
    };
  }
}<|MERGE_RESOLUTION|>--- conflicted
+++ resolved
@@ -2237,13 +2237,9 @@
       ],
     };
 
-<<<<<<< HEAD
     // Handle store and client filtering based on user role and permissions
     if (user.role === 'super_admin') {
       // Super admin can search across all stores
-=======
-    if (user.role !== 'super_admin') {
->>>>>>> 745d4f57
       if (storeId) {
         where.storeId = storeId;
       }
@@ -2276,10 +2272,7 @@
       }
     }
 
-<<<<<<< HEAD
     // Execute search with proper includes
-=======
->>>>>>> 745d4f57
     const products = await prisma.products.findMany({
       where,
       take:10,
@@ -2312,12 +2305,7 @@
       ],
       take: 100, // Limit results to prevent performance issues
     });
-<<<<<<< HEAD
-
-    // Format and return results
-=======
-    
->>>>>>> 745d4f57
+
     return products.map((product) => this.formatProductResponse(product));
   }
 
