--- conflicted
+++ resolved
@@ -86,12 +86,6 @@
     if (!user) {
       throw new BadRequestException('User not authenticated');
     }
-
-<<<<<<< HEAD
-    //console.log(user)
-=======
-    console.log(user);
->>>>>>> 03088fa6
 
     if (user.role === 'super_admin') {
       return;
