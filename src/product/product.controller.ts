import {
  Controller,
  Get,
  Post,
  Put,
  Delete,
  Query,
  Body,
  Req,
  Param,
  UseInterceptors,
  UploadedFile,
  ParseFilePipeBuilder,
  HttpStatus,
  UseGuards,
  BadRequestException,
  Res,
} from '@nestjs/common';
import { FileInterceptor } from '@nestjs/platform-express';
import {
  ApiTags,
  ApiConsumes,
  ApiBody,
  ApiOperation,
  ApiResponse,
} from '@nestjs/swagger';
import { ProductService } from './product.service';
import { BaseProductController } from '../common/controllers/base-product.controller';
import { ProductEndpoint } from '../common/decorators/product-endpoint.decorator';
import { ResponseService } from '../common/services/response.service';
import { JwtAuthGuard } from 'src/guards/jwt-auth.guard';
import {
  CreateProductDto,
  UpdateProductDto,
  ProductResponseDto,
  AssignSupplierDto,
} from './dto/product.dto';

import { PermissionsGuard } from '../guards/permissions.guard';

@ApiTags('Products')
@Controller({ path: 'product', version: '1' })
@UseGuards(JwtAuthGuard, PermissionsGuard)
export class ProductController extends BaseProductController {
  constructor(
    private readonly productService: ProductService,
    responseService: ResponseService,
  ) {
    super(responseService);
  }

  @Get('search')
  @ApiOperation({
    summary: 'Search products',
    description: 'Search products by name, SKU, PLU/UPC, or EAN',
  })
  async searchProducts(
    @Req() req,
    @Query('q') query: string,
    @Query('storeId') storeId?: string,
  ) {
    try {
      if (!query || query.trim() === '') {
        throw new BadRequestException('Query parameter q is required');
      }
      if (!storeId || storeId.trim() === '') {
        throw new BadRequestException('Query parameter storeId is required');
      }
      const user = req.user;
      return await this.handleProductOperation(
        () => this.productService.searchProducts(user, query, storeId),
        'Products search results',
      );
    } catch (error) {
      // You can customize error handling/logging here
      if (error instanceof BadRequestException) {
        throw error;
      }
      throw new BadRequestException(
        'An error occurred while searching for products.',
      );
    }
  }

  @Post('create')
  @ProductEndpoint.CreateProduct(CreateProductDto)
  async createProduct(@Req() req, @Body() createProductDto: CreateProductDto) {
    const user = req.user;
    return this.handleProductOperation(
      () => this.productService.createProduct(user, createProductDto),
      'Product created successfully',
    );
  }

  @Get('list')
  @ProductEndpoint.GetProducts()
  async getProducts(
    @Req() req,
    @Query('storeId') storeId?: string,
    @Query('page') page: number = 1,
    @Query('limit') limit: number = 15000,
  ) {
    const user = req.user;
    return this.handleProductOperation(
      () => this.productService.getProducts(user, storeId, page, limit),
      'Products retrieved successfully',
    );
  }

  @ProductEndpoint.GetProductById()
  @Get(':id')
  async getProductById(@Req() req, @Param('id') id: string) {
    const user = req.user;
    return this.handleGetProduct(
      () => this.productService.getProductById(user, id),
      'Product retrieved successfully',
    );
  }

  @ProductEndpoint.UpdateProduct(UpdateProductDto)
  @Put(':id')
  async updateProduct(
    @Req() req,
    @Param('id') id: string,
    @Body() updateProductDto: UpdateProductDto,
  ) {
    const user = req.user;
    return this.handleProductOperation(
      () => this.productService.updateProduct(user, id, updateProductDto),
      'Product updated successfully',
    );
  }

  @ProductEndpoint.DeleteProduct()
  @Delete(':id')
  async deleteProduct(@Req() req, @Param('id') id: string) {
    const user = req.user;
    return this.handleProductOperation(
      () => this.productService.deleteProduct(user, id),
      'Product deleted successfully',
    );
  }

  @ProductEndpoint.DeleteAllProduct()
  @Delete('delete/all')
  async deleteAllProduct(@Req() req, @Query('storeId') storeId: string) {
    const user = req.user;
    return this.handleProductOperation(
      () => this.productService.deleteAllProduct(user, storeId),
      'Product deleted successfully',
    );
  }

<<<<<<< HEAD
  @ProductEndpoint.AssignSupplier() // product-endpoint.decorator contains swagger doc tags and api responses. 
  @Post('assign-supplier')
  async assignSupplier(@Req() req, dto: AssignSupplierDto){
    return this.handleProductOperation(
      () => this.productService.assignSupplier(dto),
      'Supplier has been added on product'
    )
  }

  @Post('uploadsheet')  @ApiOperation({
=======
  @Post('uploadsheet')
  @ApiOperation({
>>>>>>> 80df3a64
    summary: 'Upload inventory from Excel or CSV file',
    description:
      'Upload products inventory data from an Excel file (.xlsx, .xls) or CSV file (.csv)',
  })
  @ApiConsumes('multipart/form-data')
  @ApiBody({
    schema: {
      type: 'object',
      properties: {
        file: {
          type: 'string',
          format: 'binary',
          description:
            'Excel (.xlsx, .xls) or CSV (.csv) file containing inventory data',
        },
      },
    },
  })
  @ApiResponse({
    status: HttpStatus.OK,
    description: 'Inventory uploaded successfully',
  })
  @ApiResponse({
    status: HttpStatus.BAD_REQUEST,
    description: 'Invalid file format or data',
  })
  @ApiResponse({
    status: HttpStatus.CONFLICT,
    description: 'File already uploaded',
  })
  @UseInterceptors(FileInterceptor('file'))
  async uploadInventory(
    @Req() req,
    @UploadedFile()
    file: Express.Multer.File,
    @Query('storeId') storeId?: string,
  ) {
    // Custom validation for file types
    if (!file) {
      throw new BadRequestException('No file uploaded');
    }

    const allowedMimeTypes = [
      'text/csv',
      'application/vnd.openxmlformats-officedocument.spreadsheetml.sheet',
      'application/vnd.ms-excel',
    ];

    const allowedExtensions = /\.(xlsx|xls|csv)$/i;
    const isValidMimeType = allowedMimeTypes.includes(file.mimetype);
    const isValidExtension = allowedExtensions.test(file.originalname);

    if (!isValidMimeType && !isValidExtension) {
      throw new BadRequestException(
        `Invalid file type. Expected Excel (.xlsx, .xls) or CSV (.csv) file. Received: ${file.mimetype}`,
      );
    }

    // Validate file size (10MB)
    const maxSize = 10 * 1024 * 1024;
    if (file.size > maxSize) {
      throw new BadRequestException('File size exceeds 10MB limit');
    }

    return this.handleProductOperation(
      () => this.productService.addInventory(req.user, file, storeId ?? ''),
      'Inventory uploaded successfully',
    );
  }
}<|MERGE_RESOLUTION|>--- conflicted
+++ resolved
@@ -151,21 +151,8 @@
     );
   }
 
-<<<<<<< HEAD
-  @ProductEndpoint.AssignSupplier() // product-endpoint.decorator contains swagger doc tags and api responses. 
-  @Post('assign-supplier')
-  async assignSupplier(@Req() req, dto: AssignSupplierDto){
-    return this.handleProductOperation(
-      () => this.productService.assignSupplier(dto),
-      'Supplier has been added on product'
-    )
-  }
-
-  @Post('uploadsheet')  @ApiOperation({
-=======
   @Post('uploadsheet')
   @ApiOperation({
->>>>>>> 80df3a64
     summary: 'Upload inventory from Excel or CSV file',
     description:
       'Upload products inventory data from an Excel file (.xlsx, .xls) or CSV file (.csv)',
