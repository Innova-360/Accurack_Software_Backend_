--- conflicted
+++ resolved
@@ -80,13 +80,10 @@
   OVERDUE
 }
 
-<<<<<<< HEAD
-=======
 enum InvoiceSource {
   manual
   system
 }
->>>>>>> 4978c6c5
 
 model Clients {
   id           String   @id @default(uuid())
